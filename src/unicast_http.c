/*
 * MuMuDVB - Stream a DVB transport stream.
 *
 * (C) 2009-2013 Brice DUBOST
 *
 * The latest version can be found at http://mumudvb.braice.net
 *
 * Copyright notice:
 *
 * This program is free software; you can redistribute it and/or modify
 * it under the terms of the GNU General Public License as published by
 * the Free Software Foundation; either version 2 of the License, or
 * (at your option) any later version.
 *
 * This program is distributed in the hope that it will be useful,
 * but WITHOUT ANY WARRANTY; without even the implied warranty of
 * MERCHANTABILITY or FITNESS FOR A PARTICULAR PURPOSE.  See the
 * GNU General Public License for more details.
 *
 * You should have received a copy of the GNU General Public License
 * along with this program; if not, write to the Free Software
 * Foundation, Inc., 675 Mass Ave, Cambridge, MA 02139, USA.
 */

/** @file
 * @brief File for HTTP unicast
 * @author Brice DUBOST
 * @date 2009-2013
 */

//in order to use asprintf (extension gnu)
#define _GNU_SOURCE

#include <sys/socket.h>
#include <netinet/in.h>
#include <netdb.h>
#include <sys/types.h>
#include <arpa/inet.h>
#include <unistd.h>
#include <errno.h>
#include <string.h>
#include <poll.h>
#include <fcntl.h>
#include <stdio.h>
#include <sys/time.h>
#include <string.h>
#include <stdarg.h>
#include <time.h>
#include <stdlib.h>

#include "unicast_http.h"
#include "unicast_queue.h"
#include "mumudvb.h"
#include "errors.h"
#include "log.h"
#include "dvb.h"
#include "tune.h"
#include "autoconf.h"
#ifdef ENABLE_CAM_SUPPORT
#include "cam.h"
#endif
#ifdef ENABLE_SCAM_SUPPORT
#include "scam_capmt.h"
#include "scam_common.h"
#include "scam_getcw.h"
#include "scam_decsa.h"
#endif

static char *log_module="Unicast : ";

//from unicast_client.c
unicast_client_t *unicast_add_client(unicast_parameters_t *unicast_vars, struct sockaddr_in SocketAddr, int Socket);
int channel_add_unicast_client(unicast_client_t *client,mumudvb_channel_t *channel);

unicast_client_t *unicast_accept_connection(unicast_parameters_t *unicast_vars, int socketIn);
void unicast_close_connection(unicast_parameters_t *unicast_vars, fds_t *fds, int Socket);

int
unicast_send_streamed_channels_list (int number_of_channels, mumudvb_channel_t *channels, int Socket, char *host);
int
unicast_send_play_list_unicast (int number_of_channels, mumudvb_channel_t *channels, int Socket, int unicast_portOut, int perport);
int
unicast_send_play_list_multicast (int number_of_channels, mumudvb_channel_t* channels, int Socket, int vlc);
int
unicast_send_streamed_channels_list_js (int number_of_channels, mumudvb_channel_t *channels, int Socket);
int
unicast_send_signal_power_js (int Socket, strength_parameters_t *strengthparams);
int
unicast_send_channel_traffic_js (int number_of_channels, mumudvb_channel_t *channels, int Socket);
int
unicast_send_xml_state (int number_of_channels, mumudvb_channel_t* channels, int Socket, strength_parameters_t* strengthparams, auto_p_t* auto_p, void* cam_p_v, void* scam_vars_v);
int
unicast_send_cam_menu (int Socket, void *cam_p);
int
unicast_send_cam_action (int Socket, char *Key, void *cam_p);

int unicast_handle_message(unicast_parameters_t* unicast_vars, unicast_client_t* client, mumudvb_channel_t* channels, int number_of_channels, strength_parameters_t* strengthparams, auto_p_t* auto_p, void* cam_p, void* scam_vars);

#define REPLY_HEADER 0
#define REPLY_BODY 1
#define REPLY_SIZE_STEP 256




/**@todo : deal with the RTP over http case ie implement RTSP*/


/** @brief Read a line of the configuration file to check if there is a unicast parameter
 *
 * @param unicast_vars the unicast parameters
 * @param substring The currrent line
 */
int read_unicast_configuration(unicast_parameters_t *unicast_vars, mumudvb_channel_t *c_chan, char *substring)
{

	char delimiteurs[] = CONFIG_FILE_SEPARATOR;

	if (!strcmp (substring, "ip_http"))
	{
		substring = strtok (NULL, delimiteurs);
		if(strlen(substring)>19)
		{
			log_message( log_module,  MSG_ERROR,
					"The Ip address %s is too long.\n", substring);
			exit(ERROR_CONF);
		}
		sscanf (substring, "%s\n", unicast_vars->ipOut);
		if(unicast_vars->ipOut[0]!='\0')
		{
			if(unicast_vars->unicast==0)
			{
				log_message( log_module,  MSG_WARN,"You should use the option \"unicast=1\" before to activate unicast instead of ip_http\n");
				unicast_vars->unicast=1;
			}
		}
	}
	else if (!strcmp (substring, "unicast"))
	{
		substring = strtok (NULL, delimiteurs);
		unicast_vars->unicast = atoi (substring);
	}
	else if (!strcmp (substring, "unicast_consecutive_errors_timeout"))
	{
		substring = strtok (NULL, delimiteurs);
		unicast_vars->consecutive_errors_timeout = atoi (substring);
		if(unicast_vars->consecutive_errors_timeout<=0)
			log_message( log_module,  MSG_WARN,
					"Warning : You have deactivated the unicast timeout for disconnecting clients, this can lead to an accumulation of zombie clients, this is unadvised, prefer a long timeout\n");
	}
	else if (!strcmp (substring, "unicast_max_clients"))
	{
		substring = strtok (NULL, delimiteurs);
		unicast_vars->max_clients = atoi (substring);
	}
	else if (!strcmp (substring, "unicast_queue_size"))
	{
		substring = strtok (NULL, delimiteurs);
		unicast_vars->queue_max_size = atoi (substring);
	}
	else if (!strcmp (substring, "port_http"))
	{
		substring = strtok (NULL, "");
		if((strchr(substring,'*')!=NULL)||(strchr(substring,'+')!=NULL)||(strchr(substring,'%')!=NULL))
		{
			unicast_vars->portOut_str=malloc(sizeof(char)*(strlen(substring)+1));
			strcpy(unicast_vars->portOut_str,substring);
		}
		else
			unicast_vars->portOut = atoi (substring);
	}
	else if (!strcmp (substring, "unicast_port"))
	{
		if ( c_chan == NULL )
		{
			log_message( log_module,  MSG_ERROR,
					"unicast_port : You have to start a channel first (using channel_next)\n");
			exit(ERROR_CONF);
		}
		substring = strtok (NULL, delimiteurs);
		c_chan->unicast_port = atoi (substring);
		MU_F(c_chan->unicast_port) = F_USER;
	}
	else if (!strcmp (substring, "socket_sendbuf_size"))
	{
		substring = strtok (NULL, delimiteurs);
		unicast_vars->socket_sendbuf_size = atoi (substring);
	}
	else if (!strcmp (substring, "flush_on_eagain"))
	{
		substring = strtok (NULL, delimiteurs);
		unicast_vars->flush_on_eagain = atoi (substring);
		if(unicast_vars->flush_on_eagain)
			log_message( log_module,  MSG_INFO, "The unicast data WILL be dropped on eagain errors\n");
	}
	else
		return 0; //Nothing concerning tuning, we return 0 to explore the other possibilities

	return 1;//We found something for tuning, we tell main to go for the next line

}



/** @brief Create a listening socket and add it to the list of polling file descriptors if success
 *
 *
 *
 */
int unicast_create_listening_socket(int socket_type, int socket_channel, char *ipOut, int port, struct sockaddr_in *sIn, int *socketIn, fds_t *fds, unicast_parameters_t *unicast_vars)
{
	*socketIn= makeTCPclientsocket(ipOut, port, sIn);
	//We add them to the poll descriptors
	if(*socketIn>0)
	{
		fds->pfdsnum++;
		log_message( log_module, MSG_DEBUG, "unicast : fds->pfdsnum : %d\n", fds->pfdsnum);
		fds->pfds=realloc(fds->pfds,(fds->pfdsnum+1)*sizeof(struct pollfd));
		if (fds->pfds==NULL)
		{
			log_message( log_module, MSG_ERROR,"Problem with realloc : %s file : %s line %d\n",strerror(errno),__FILE__,__LINE__);
			return -1;
		}
		fds->pfds[fds->pfdsnum-1].fd = *socketIn;
		fds->pfds[fds->pfdsnum-1].events = POLLIN | POLLPRI;
		fds->pfds[fds->pfdsnum-1].revents = 0;
		fds->pfds[fds->pfdsnum].fd = 0;
		fds->pfds[fds->pfdsnum].events = POLLIN | POLLPRI;
		fds->pfds[fds->pfdsnum].revents = 0;
		//Information about the descriptor
		unicast_vars->fd_info=realloc(unicast_vars->fd_info,(fds->pfdsnum)*sizeof(unicast_fd_info_t));
		if (unicast_vars->fd_info==NULL)
		{
			log_message( log_module, MSG_ERROR,"Problem with realloc : %s file : %s line %d\n",strerror(errno),__FILE__,__LINE__);
			return -1;
		}
		//Master connection
		unicast_vars->fd_info[fds->pfdsnum-1].type=socket_type;
		unicast_vars->fd_info[fds->pfdsnum-1].channel=socket_channel;
		unicast_vars->fd_info[fds->pfdsnum-1].client=NULL;
	}
	else
	{
		log_message( log_module,  MSG_WARN, "Problem creating the socket %s:%d : %s\n",ipOut,port,strerror(errno) );
		return -1;
	}

	return 0;

}

/** @brief Handle an "event" on the unicast file descriptors
 * If the event is on an already open client connection, it handle the message
 * If the event is on the master connection, it accepts the new connection
 * If the event is on a channel specific socket, it accepts the new connection and starts streaming
 *
 */
int unicast_handle_fd_event(unicast_parameters_t *unicast_vars, fds_t *fds, mumudvb_channel_t *channels, int number_of_channels, strength_parameters_t *strengthparams, auto_p_t *auto_p, void *cam_p, void *scam_vars)
{
	int iRet;
	//We look what happened for which connection
	int actual_fd;


	for(actual_fd=1;actual_fd<fds->pfdsnum;actual_fd++)
	{
		iRet=0;
		if((fds->pfds[actual_fd].revents&POLLHUP)&&(unicast_vars->fd_info[actual_fd].type==UNICAST_CLIENT))
		{
			log_message( log_module, MSG_DEBUG,"We've got a POLLHUP. Actual_fd %d socket %d we close the connection \n", actual_fd, fds->pfds[actual_fd].fd );
			unicast_close_connection(unicast_vars,fds,fds->pfds[actual_fd].fd);
			//We check if we hage to parse fds->pfds[actual_fd].revents (the last fd moved to the actual one)
			if(fds->pfds[actual_fd].revents)
				actual_fd--;//Yes, we force the loop to see it
		}
		if((fds->pfds[actual_fd].revents&POLLIN)||(fds->pfds[actual_fd].revents&POLLPRI))
		{
			if((unicast_vars->fd_info[actual_fd].type==UNICAST_MASTER)||
					(unicast_vars->fd_info[actual_fd].type==UNICAST_LISTEN_CHANNEL))
			{
				//Event on the master connection or listenin channel
				//New connection, we accept the connection
				log_message( log_module, MSG_FLOOD,"New client\n");
				int tempSocket;
				unicast_client_t *tempClient;
				//we accept the incoming connection
				tempClient=unicast_accept_connection(unicast_vars, fds->pfds[actual_fd].fd);

				if(tempClient!=NULL)
				{
					tempSocket=tempClient->Socket;
					fds->pfdsnum++;
					fds->pfds=realloc(fds->pfds,(fds->pfdsnum+1)*sizeof(struct pollfd));
					if (fds->pfds==NULL)
					{
						log_message( log_module, MSG_ERROR,"Problem with realloc : %s file : %s line %d\n",strerror(errno),__FILE__,__LINE__);
						set_interrupted(ERROR_MEMORY<<8);
						return -1;
					}
					//We poll the new socket
					fds->pfds[fds->pfdsnum-1].fd = tempSocket;
					fds->pfds[fds->pfdsnum-1].events = POLLIN | POLLPRI | POLLHUP; //We also poll the deconnections
					fds->pfds[fds->pfdsnum-1].revents = 0;
					fds->pfds[fds->pfdsnum].fd = 0;
					fds->pfds[fds->pfdsnum].events = POLLIN | POLLPRI;
					fds->pfds[fds->pfdsnum].revents = 0;

					//Information about the descriptor
					unicast_vars->fd_info=realloc(unicast_vars->fd_info,(fds->pfdsnum)*sizeof(unicast_fd_info_t));
					if (unicast_vars->fd_info==NULL)
					{
						log_message( log_module, MSG_ERROR,"Problem with realloc : %s file : %s line %d\n",strerror(errno),__FILE__,__LINE__);
						set_interrupted(ERROR_MEMORY<<8);
						return -1;
					}
					//client connection
					unicast_vars->fd_info[fds->pfdsnum-1].type=UNICAST_CLIENT;
					unicast_vars->fd_info[fds->pfdsnum-1].channel=-1;
					unicast_vars->fd_info[fds->pfdsnum-1].client=tempClient;


					log_message( log_module, MSG_FLOOD,"Number of clients : %d\n", unicast_vars->client_number);

					if(unicast_vars->fd_info[actual_fd].type==UNICAST_LISTEN_CHANNEL)
					{
						//Event on a channel connection, we open a new socket for this client and
						//we store the wanted channel for when we will get the GET
						log_message( log_module, MSG_DEBUG,"Connection on a channel socket the client  will get the channel %d\n", unicast_vars->fd_info[actual_fd].channel);
						tempClient->askedChannel=unicast_vars->fd_info[actual_fd].channel;
					}
				}
			}
			else if(unicast_vars->fd_info[actual_fd].type==UNICAST_CLIENT)
			{
				//Event on a client connectio i.e. the client asked something
				log_message( log_module, MSG_FLOOD,"New message for socket %d\n", fds->pfds[actual_fd].fd);
				iRet=unicast_handle_message(unicast_vars,unicast_vars->fd_info[actual_fd].client, channels, number_of_channels, strengthparams, auto_p, cam_p, scam_vars);
				if (iRet==-2 ) //iRet==-2 --> 0 received data or error, we close the connection
				{
					unicast_close_connection(unicast_vars,fds,fds->pfds[actual_fd].fd);
					//We check if we hage to parse fds->pfds[actual_fd].revents (the last fd moved to the actual one)
					if(fds->pfds[actual_fd].revents)
						actual_fd--;//Yes, we force the loop to see it again
				}
			}
			else
			{
				log_message( log_module, MSG_WARN,"File descriptor with bad type, please contact\n Debug information : actual_fd %d unicast_vars->fd_info[actual_fd].type %d\n",
						actual_fd, unicast_vars->fd_info[actual_fd].type);
			}
		}
	}
	return 0;

}




/** @brief Accept an incoming connection
 *
 *
 * @param unicast_vars the unicast parameters
 * @param socketIn the socket on wich the connection was made
 */
unicast_client_t *unicast_accept_connection(unicast_parameters_t *unicast_vars, int socketIn)
{

	unsigned int l;
	int tempSocket,iRet;
	unicast_client_t *tempClient;
	struct sockaddr_in tempSocketAddrIn;

	l = sizeof(struct sockaddr);
	tempSocket = accept(socketIn, (struct sockaddr *) &tempSocketAddrIn, &l);
	if (tempSocket < 0 )
	{
		log_message( log_module, MSG_WARN,"Error when accepting the incoming connection : %s\n", strerror(errno));
		return NULL;
	}
	struct sockaddr_in tempSocketAddr;
	l = sizeof(struct sockaddr);
	iRet=getsockname(tempSocket, (struct sockaddr *) &tempSocketAddr, &l);
	if (iRet < 0)
	{
		log_message( log_module,  MSG_ERROR,"getsockname failed : %s while accepting incoming connection", strerror(errno));
		close(tempSocket);
		return NULL;
	}
	log_message( log_module, MSG_FLOOD,"New connection from %s:%d to %s:%d \n",inet_ntoa(tempSocketAddrIn.sin_addr), tempSocketAddrIn.sin_port,inet_ntoa(tempSocketAddr.sin_addr), tempSocketAddr.sin_port);

	//Now we set this socket to be non blocking because we poll it
	int flags;
	flags = fcntl(tempSocket, F_GETFL, 0);
	flags |= O_NONBLOCK;
	if (fcntl(tempSocket, F_SETFL, flags) < 0)
	{
		log_message( log_module, MSG_ERROR,"Set non blocking failed : %s\n",strerror(errno));
		close(tempSocket);
		return NULL;
	}

	/* if the maximum number of clients is reached, raise a temporary error*/
	if((unicast_vars->max_clients>0)&&(unicast_vars->client_number>=unicast_vars->max_clients))
	{
		int iRet;
		log_message( log_module, MSG_INFO,"Too many clients connected, we raise an error to  %s\n", inet_ntoa(tempSocketAddrIn.sin_addr));
		iRet=write(tempSocket,HTTP_503_REPLY, strlen(HTTP_503_REPLY));
		if(iRet<0)
			log_message( log_module, MSG_INFO,"Error writing to %s\n", inet_ntoa(tempSocketAddrIn.sin_addr));
		close(tempSocket);
		return NULL;
	}

	tempClient=unicast_add_client(unicast_vars, tempSocketAddrIn, tempSocket);

	return tempClient;

}


/** @brief Close an unicast connection and delete the client
 *
 * @param unicast_vars the unicast parameters
 * @param fds The polling file descriptors
 * @param Socket The socket of the client we want to disconnect
 */
void unicast_close_connection(unicast_parameters_t *unicast_vars, fds_t *fds, int Socket)
{

	int actual_fd;
	actual_fd=0;
	//We find the FD correspondig to this client
	while((actual_fd<fds->pfdsnum) && (fds->pfds[actual_fd].fd!=Socket))
		actual_fd++;

	if(actual_fd==fds->pfdsnum)
	{
		log_message( log_module, MSG_ERROR,"close connection : we did't find the file descriptor this should never happend, please contact\n");
		actual_fd=0;
		//We find the FD correspondig to this client
		while(actual_fd<fds->pfdsnum)
		{
			log_message( log_module, MSG_ERROR,"fds->pfds[actual_fd].fd %d Socket %d \n", fds->pfds[actual_fd].fd,Socket);
			actual_fd++;
		}
		return;
	}

	log_message( log_module, MSG_FLOOD,"We close the connection\n");
	//We delete the client
	unicast_del_client(unicast_vars, unicast_vars->fd_info[actual_fd].client);
	//We move the last fd to the actual/deleted one, and decrease the number of fds by one
	fds->pfds[actual_fd].fd = fds->pfds[fds->pfdsnum-1].fd;
	fds->pfds[actual_fd].events = fds->pfds[fds->pfdsnum-1].events;
	fds->pfds[actual_fd].revents = fds->pfds[fds->pfdsnum-1].revents;
	//we move the file descriptor information
	unicast_vars->fd_info[actual_fd] = unicast_vars->fd_info[fds->pfdsnum-1];
	//last one set to 0 for poll()
	fds->pfds[fds->pfdsnum-1].fd=0;
	fds->pfds[fds->pfdsnum-1].events=POLLIN|POLLPRI;
	fds->pfds[fds->pfdsnum-1].revents=0; //We clear it to avoid nasty bugs ...
	fds->pfdsnum--;
	fds->pfds=realloc(fds->pfds,(fds->pfdsnum+1)*sizeof(struct pollfd));
	if (fds->pfds==NULL)
	{
		log_message( log_module, MSG_ERROR,"Problem with realloc : %s file : %s line %d\n",strerror(errno),__FILE__,__LINE__);
		set_interrupted(ERROR_MEMORY<<8);
	}
	unicast_vars->fd_info=realloc(unicast_vars->fd_info,(fds->pfdsnum)*sizeof(unicast_fd_info_t));
	if (unicast_vars->fd_info==NULL)
	{
		log_message( log_module, MSG_ERROR,"Problem with realloc : %s file : %s line %d\n",strerror(errno),__FILE__,__LINE__);
		set_interrupted(ERROR_MEMORY<<8);
	}
	log_message( log_module, MSG_FLOOD,"Number of clients : %d\n", unicast_vars->client_number);

}




/** @brief Deal with an incoming message on the unicast client connection
 * This function will store and answer the HTTP requests
 *
 *
 * @param unicast_vars the unicast parameters
 * @param client The client from which the message was received
 * @param channels the channel array
 * @param number_of_channels quite explicit ...
 */
int unicast_handle_message(unicast_parameters_t *unicast_vars, unicast_client_t *client, mumudvb_channel_t *channels, int number_of_channels, strength_parameters_t *strengthparams, auto_p_t *auto_p, void *cam_p, void *scam_vars)
{
	int received_len;
	(void) unicast_vars;

	/************ auto increasing buffer to receive the message **************/
	if((client->buffersize-client->bufferpos)<RECV_BUFFER_MULTIPLE)
	{
		client->buffer=realloc(client->buffer,(client->buffersize + RECV_BUFFER_MULTIPLE+1)*sizeof(char)); //the +1 if for the \0 at the end
		if(client->buffer==NULL)
		{
			log_message( log_module, MSG_ERROR,"Problem with realloc for the client buffer : %s file : %s line %d\n",strerror(errno),__FILE__,__LINE__);
			client->buffersize=0;
			client->bufferpos=0;
			return -1;
		}
		memset (client->buffer+client->buffersize, 0, RECV_BUFFER_MULTIPLE*sizeof(char)); //We fill the buffer with zeros to be sure
		client->buffersize += RECV_BUFFER_MULTIPLE;
	}

	received_len=recv(client->Socket, client->buffer+client->bufferpos, RECV_BUFFER_MULTIPLE, 0);

	if(received_len>0)
	{
		if(client->bufferpos==0)
			log_message( log_module, MSG_FLOOD,"beginning of buffer %c%c%c%c%c\n",client->buffer[0],client->buffer[1],client->buffer[2],client->buffer[3],client->buffer[4]);
		client->bufferpos+=received_len;
		log_message( log_module, MSG_FLOOD,"We received %d, buffer len %d new buffer pos %d\n",received_len,client->buffersize, client->bufferpos);
	}

	if(received_len==-1)
	{
		log_message( log_module, MSG_ERROR,"Problem with recv : %s\n",strerror(errno));
		return -1;
	}
	if(received_len==0)
		return -2; //To say to the main program to close the connection

	/***************** Now we parse the message to see if something was asked  *****************/
	client->buffer[client->buffersize]='\0'; //For avoiding strlen to look too far (other option is to use the gnu extension strnlen)
	//We search for the end of the HTTP request
	if(strlen(client->buffer)>5 && strstr(client->buffer, "\n\r\n\0"))
	{
		int pos,err404;
		char *substring=NULL;
		int requested_channel;
		int iRet;
		requested_channel=0;
		pos=0;
		err404=0;
		struct unicast_reply* reply=NULL;

		log_message( log_module, MSG_FLOOD,"End of HTTP request, we parse it\n");

		if(strstr(client->buffer,"GET ")==client->buffer)
		{
			//to implement :
			//Information ???
			//GET /monitor/???

			pos=4;

			/* preselected channels via the port of the connection */
			//if the client have already an asked channel we don't parse the GET
			if(client->askedChannel!=-1)
			{
				requested_channel=client->askedChannel+1; //+1 because requested channel starts at 1 and asked channel starts at 0
				log_message( log_module, MSG_DEBUG,"Channel by socket, number %d\n",requested_channel);
				client->askedChannel=-1;
			}
			//Channel by number
			//GET /bynumber/channelnumber
			else if(strstr(client->buffer +pos ,"/bynumber/")==(client->buffer +pos))
			{
				if(client->chan_ptr!=NULL)
				{
					log_message( log_module, MSG_INFO,"A channel (%s) is already streamed to this client, it shouldn't ask for a new one without closing the connection, error 501\n",client->chan_ptr->name);
					iRet=write(client->Socket,HTTP_501_REPLY, strlen(HTTP_501_REPLY));
					if(iRet<0)
						log_message( log_module, MSG_INFO,"Error writing reply\n");

					return -2; //to delete the client
				}

				pos+=strlen("/bynumber/");
				substring = strtok (client->buffer+pos, " ");
				if(substring == NULL)
					err404=1;
				else
				{
					requested_channel=atoi(substring);
					if(requested_channel && requested_channel<=number_of_channels)
						log_message( log_module, MSG_DEBUG,"Channel by number, number %d\n",requested_channel);
					else
					{
						log_message( log_module, MSG_INFO,"Channel by number, number %d out of range\n",requested_channel);
						err404=1;
						requested_channel=0;
					}
				}
			}
			//Channel by autoconf_sid_list
			//GET /bysid/sid
			else if(strstr(client->buffer +pos ,"/bysid/")==(client->buffer +pos))
			{
				if(client->chan_ptr!=NULL)
				{
					log_message( log_module, MSG_INFO,"A channel (%s) is already streamed to this client, it shouldn't ask for a new one without closing the connection, error 501\n",client->chan_ptr->name);
					iRet=write(client->Socket,HTTP_501_REPLY, strlen(HTTP_501_REPLY)); //iRet is to make the copiler happy we will close the connection anyways
					return -2; //to delete the client
				}
				pos+=strlen("/bysid/");
				substring = strtok (client->buffer+pos, " ");
				if(substring == NULL)
					err404=1;
				else
				{
					int requested_sid;
					requested_sid=atoi(substring);
					for(int current_channel=0; current_channel<number_of_channels;current_channel++)
					{
						if(channels[current_channel].service_id == requested_sid)
							requested_channel=current_channel+1;
					}
					if(requested_channel)
						log_message( log_module, MSG_DEBUG,"Channel by service id,  service_id %d number %d\n", requested_sid, requested_channel);
					else
					{
						log_message( log_module, MSG_INFO,"Channel by service id, service_id  %d not found\n",requested_sid);
						err404=1;
						requested_channel=0;
					}
				}
			}
			//Channel by name
			//GET /byname/channelname
			else if(strstr(client->buffer +pos ,"/byname/")==(client->buffer +pos))
			{
				if(client->chan_ptr!=NULL)
				{
					log_message( log_module, MSG_INFO,"A channel (%s) is already streamed to this client, it shouldn't ask for a new one without closing the connection, error 501\n",client->chan_ptr->name);
					iRet=write(client->Socket,HTTP_501_REPLY, strlen(HTTP_501_REPLY));//iRet is to make the copiler happy we will close the connection anyways
					return -2; //to delete the client
				}
				pos+=strlen("/byname/");
				log_message( log_module, MSG_DEBUG,"Channel by number\n");
				substring = strtok (client->buffer+pos, " ");
				if(substring == NULL)
					err404=1;
				else
				{
					log_message( log_module, MSG_DEBUG,"Channel by name, name %s\n",substring);
					//search the channel
					err404=1;//Temporary
					/** @todo implement the search without the spaces*/
				}
			}
			//Channels list
			else if(strstr(client->buffer +pos ,"/channels_list.html ")==(client->buffer +pos))
			{
				//We get the host name if availaible
				char *hoststr;
				hoststr=strstr(client->buffer ,"Host: ");
				if(hoststr)
				{
					substring = strtok (hoststr+6, "\r");
				}
				else
					substring=NULL;
				log_message( log_module, MSG_DETAIL,"Channel list\n");
				unicast_send_streamed_channels_list (number_of_channels, channels, client->Socket, substring);
				return -2; //We close the connection afterwards
			}
			//playlist, m3u
			else if(strstr(client->buffer +pos ,"/playlist.m3u ")==(client->buffer +pos))
			{
				log_message( log_module, MSG_DETAIL,"play list\n");
				unicast_send_play_list_unicast (number_of_channels, channels, client->Socket, unicast_vars->portOut, 0 );
				return -2; //We close the connection afterwards
			}
			//playlist, m3u
			else if(strstr(client->buffer +pos ,"/playlist_port.m3u ")==(client->buffer +pos))
			{
				log_message( log_module, MSG_DETAIL,"play list\n");
				unicast_send_play_list_unicast (number_of_channels, channels, client->Socket, unicast_vars->portOut, 1 );
				return -2; //We close the connection afterwards
			}
			else if(strstr(client->buffer +pos ,"/playlist_multicast.m3u ")==(client->buffer +pos))
			{
				log_message( log_module, MSG_DETAIL,"play list\n");
				unicast_send_play_list_multicast (number_of_channels, channels, client->Socket, 0 );
				return -2; //We close the connection afterwards
			}
			else if(strstr(client->buffer +pos ,"/playlist_multicast_vlc.m3u ")==(client->buffer +pos))
			{
				log_message( log_module, MSG_DETAIL,"play list\n");
				unicast_send_play_list_multicast (number_of_channels, channels, client->Socket, 1 );
				return -2; //We close the connection afterwards
			}
			//statistics, text version
			else if(strstr(client->buffer +pos ,"/channels_list.json ")==(client->buffer +pos))
			{
				log_message( log_module, MSG_DETAIL,"Channel list Json\n");
				unicast_send_streamed_channels_list_js (number_of_channels, channels, client->Socket);
				return -2; //We close the connection afterwards
			}
			else if(strstr(client->buffer +pos ,"/monitor/signal_power.json ")==(client->buffer +pos))
			{
				log_message( log_module, MSG_DETAIL,"Signal power json\n");
				unicast_send_signal_power_js(client->Socket, strengthparams);
				return -2; //We close the connection afterwards
			}
			else if(strstr(client->buffer +pos ,"/monitor/channels_traffic.json ")==(client->buffer +pos))
			{
				log_message( log_module, MSG_DETAIL,"Channel traffic json\n");
				unicast_send_channel_traffic_js(number_of_channels, channels, client->Socket);
				return -2; //We close the connection afterwards
			}
			else if(strstr(client->buffer +pos ,"/monitor/state.xml ")==(client->buffer +pos))
			{
				log_message( log_module, MSG_DETAIL,"HTTP request for XML State\n");
				unicast_send_xml_state(number_of_channels, channels, client->Socket, strengthparams, auto_p, cam_p, scam_vars);
				return -2; //We close the connection afterwards
			}
			else if(strstr(client->buffer +pos ,"/cam/menu.xml ")==(client->buffer +pos))
			{
				log_message( log_module, MSG_DETAIL,"HTTP request for CAM menu display \n");
				unicast_send_cam_menu(client->Socket, cam_p);
				return -2; //We close the connection afterwards
			}
			else if(strstr(client->buffer +pos ,"/cam/action.xml?key=")==(client->buffer +pos))
			{
				log_message( log_module, MSG_DETAIL,"HTTP request for CAM menu action\n");
				pos+=strlen("/cam/action.xml?key=");
				unicast_send_cam_action(client->Socket,client->buffer+pos, cam_p);
				return -2; //We close the connection afterwards
			}

			//Not implemented path --> 404
			else
				err404=1;


			if(err404)
			{
				log_message( log_module, MSG_INFO,"Path not found i.e. 404\n");
				reply = unicast_reply_init();
				if (NULL == reply) {
					log_message( log_module, MSG_INFO,"Error when creating the HTTP reply\n");
					return -2;
				}
				unicast_reply_write(reply, HTTP_404_REPLY_HTML, VERSION);
				unicast_reply_send(reply, client->Socket, 404, "text/html");
				if (0 != unicast_reply_free(reply)) {
					log_message( log_module, MSG_INFO,"Error when releasing the HTTP reply after sendinf it\n");
					return -2;
				}
				return -2; //to delete the client
			}
			//We have found a channel, we add the client
			if(requested_channel)
			{
				if(!channel_add_unicast_client(client,&channels[requested_channel-1]))
					client->chan_ptr=&channels[requested_channel-1];
				else
					return -2;
			}

		}
		else
		{
			//We don't implement this http method, but if the client is already connected, we keep the connection
			if(client->chan_ptr==NULL)
			{
				log_message( log_module, MSG_INFO,"Unhandled HTTP method : \"%s\", error 501\n",  strtok (client->buffer+pos, " "));
				iRet=write(client->Socket,HTTP_501_REPLY, strlen(HTTP_501_REPLY));//iRet is to make the copiler happy we will close the connection anyways
				return -2; //to delete the client
			}
			else
			{
				log_message( log_module, MSG_INFO,"Unhandled HTTP method : \"%s\", error 501 but we keep the client connected\n",  strtok (client->buffer+pos, " "));
				iRet=write(client->Socket,HTTP_501_REPLY, strlen(HTTP_501_REPLY));//iRet is to make the copiler happy we will close the connection anyways
				return 0;
			}
		}
		//We don't need the buffer anymore
		free(client->buffer);
		client->buffer=NULL;
		client->bufferpos=0;
		client->buffersize=0;
	}

	return 0;
}


//////////////////
// HTTP Toolbox //
//////////////////



/** @brief Init reply structure
 *
 */
struct unicast_reply* unicast_reply_init()
{
	struct unicast_reply* reply = malloc(sizeof (struct unicast_reply));
	if (NULL == reply)
	{
		log_message( log_module, MSG_ERROR,"Problem with malloc : %s file : %s line %d\n",strerror(errno),__FILE__,__LINE__);
		return NULL;
	}
	reply->buffer_header = malloc(REPLY_SIZE_STEP * sizeof (char));
	if (NULL == reply->buffer_header)
	{
		free(reply);
		log_message( log_module, MSG_ERROR,"Problem with malloc : %s file : %s line %d\n",strerror(errno),__FILE__,__LINE__);
		return NULL;
	}
	reply->length_header = REPLY_SIZE_STEP;
	reply->used_header = 0;
	reply->buffer_body = malloc(REPLY_SIZE_STEP * sizeof (char));
	if (NULL == reply->buffer_body)
	{
		free(reply->buffer_header);
		free(reply);
		log_message( log_module, MSG_ERROR,"Problem with malloc : %s file : %s line %d\n",strerror(errno),__FILE__,__LINE__);
		return NULL;
	}
	reply->length_body = REPLY_SIZE_STEP;
	reply->used_body = 0;
	reply->type = REPLY_BODY;
	return reply;
}

/** @brief Release the reply structure
 *
 */
int unicast_reply_free(struct unicast_reply *reply)
{
	if (NULL == reply)
		return 1;
	if ((NULL == reply->buffer_header)&&(NULL == reply->buffer_body))
		return 1;
	if(reply->buffer_header != NULL)
		free(reply->buffer_header);
	if(reply->buffer_body != NULL)
		free(reply->buffer_body);
	free(reply);
	return 0;
}

/** @brief Write data in a buffer using the same syntax that printf()
 *
 * auto-realloc buffer if needed
 */
int unicast_reply_write(struct unicast_reply *reply, const char* msg, ...)
{
	char **buffer;
	char *temp_buffer;
	int *length;
	int *used;
	buffer=NULL;
	va_list args;
	if (NULL == msg)
		return -1;
	switch(reply->type)
	{
	case REPLY_HEADER:
		buffer=&reply->buffer_header;
		length=&reply->length_header;
		used=&reply->used_header;
		break;
	case REPLY_BODY:
		buffer=&reply->buffer_body;
		length=&reply->length_body;
		used=&reply->used_body;
		break;
	default:
		log_message( log_module, MSG_WARN,"unicast_reply_write with wrong type, please contact\n");
		return -1;
	}
	va_start(args, msg);
	int estimated_len = vsnprintf(NULL, 0, msg, args); /* !! imply gcc -std=c99 */
	//Since vsnprintf put the mess we reinitiate the args
	va_end(args);
	va_start(args, msg);
	// Must add 1 byte more for the terminating zero (not counted)
	while (*length - *used < estimated_len + 1) {
		temp_buffer = realloc(*buffer, *length + REPLY_SIZE_STEP);
		if(temp_buffer == NULL)
		{
			log_message( log_module, MSG_ERROR,"Problem with realloc : %s file : %s line %d\n",strerror(errno),__FILE__,__LINE__);
			va_end(args);
			return -1;
		}
		*buffer=temp_buffer;
		*length += REPLY_SIZE_STEP;
	}
	int real_len = vsnprintf(*buffer+*used, *length - *used, msg, args);
	if (real_len != estimated_len) {
		log_message( log_module, MSG_WARN,"Error when writing the HTTP reply\n");
	}
	*used += real_len;
	va_end(args);
	return 0;
}

/** @brief Dump the filled buffer on the socket adding HTTP header informations
 */
int unicast_reply_send(struct unicast_reply *reply, int socket, int code, const char* content_type)
{
	int size=0;
	int temp_size=0;
	//we add the header information
	reply->type = REPLY_HEADER;
	unicast_reply_write(reply, "HTTP/1.0 ");
	switch(code)
	{
	case 200:
		unicast_reply_write(reply, "200 OK\r\n");
		break;
	case 404:
		unicast_reply_write(reply, "404 Not found\r\n");
		break;
	default:
		log_message( log_module, MSG_ERROR,"reply send with bad code please contact\n");
		return 0;
	}
	unicast_reply_write(reply, "Server: mumudvb/" VERSION "\r\n");
	unicast_reply_write(reply, "Content-type: %s\r\n", content_type);
	unicast_reply_write(reply, "Content-length: %d\r\n", reply->used_body);
	unicast_reply_write(reply, "\r\n"); /* end header */
	//we merge the header and the body
	reply->buffer_header = realloc(reply->buffer_header, reply->used_header+reply->used_body);
	memcpy(&reply->buffer_header[reply->used_header],reply->buffer_body,sizeof(char)*reply->used_body);
	reply->used_header+=reply->used_body;

	//now we write the data
	while (size<reply->used_header){
		temp_size = write(socket, reply->buffer_header+size, reply->used_header-size);
		size += temp_size!=-1 ? temp_size : 0 ;

	}
	return size;
}


//////////////////////
// End HTTP Toolbox //
//////////////////////



/** @brief Send a basic html file containing the list of streamed channels
 *
 * @param number_of_channels the number of channels
 * @param channels the channels array
 * @param Socket the socket on wich the information have to be sent
 * @param host The server ip address/name (got in the HTTP GET request)
 */
int
unicast_send_streamed_channels_list (int number_of_channels, mumudvb_channel_t *channels, int Socket, char *host)
{

	struct unicast_reply* reply = unicast_reply_init();
	if (NULL == reply) {
		log_message( log_module, MSG_INFO,"Error when creating the HTTP reply\n");
		return -1;
	}

	unicast_reply_write(reply, HTTP_CHANNELS_REPLY_START);

	for (int curr_channel = 0; curr_channel < number_of_channels; curr_channel++)
		if (channels[curr_channel].channel_ready>=READY)
		{
			if(host)
				unicast_reply_write(reply, "Channel number %d : %s<br>Unicast link : <a href=\"http://%s/bysid/%d\">http://%s/bysid/%d</a><br>Multicast ip : %s:%d<br><br>\r\n",
						curr_channel+1,
						channels[curr_channel].name,
						host,channels[curr_channel].service_id,
						host,channels[curr_channel].service_id,
						channels[curr_channel].ip4Out,channels[curr_channel].portOut);
			else
				unicast_reply_write(reply, "Channel number %d : \"%s\"<br>Multicast ip : %s:%d<br><br>\r\n",curr_channel+1,channels[curr_channel].name,channels[curr_channel].ip4Out,channels[curr_channel].portOut);
		}
	unicast_reply_write(reply, HTTP_CHANNELS_REPLY_END);

	unicast_reply_send(reply, Socket, 200, "text/html");

	if (0 != unicast_reply_free(reply)) {
		log_message( log_module, MSG_INFO,"Error when releasing the HTTP reply after sendinf it\n");
		return -1;
	}

	return 0;
}


/** @brief Send a basic text file containig the playlist
 *
 * @param number_of_channels the number of channels
 * @param channels the channels array
 * @param Socket the socket on wich the information have to be sent
 * @param perport says if the channel have to be given by the url /bysid or by their port
 */
int
unicast_send_play_list_unicast (int number_of_channels, mumudvb_channel_t *channels, int Socket, int unicast_portOut, int perport)
{
	int curr_channel,iRet;

	struct unicast_reply* reply = unicast_reply_init();
	if (NULL == reply) {
		log_message( log_module, MSG_INFO,"Error when creating the HTTP reply\n");
		return -1;
	}

	//We get the ip address on which the client is connected
	struct sockaddr_in tempSocketAddr;
	unsigned int l;
	l = sizeof(struct sockaddr);
	iRet=getsockname(Socket, (struct sockaddr *) &tempSocketAddr, &l);
	if (iRet < 0)
	{
		log_message( log_module,  MSG_ERROR,"getsockname failed : %s while making HTTP reply", strerror(errno));
<<<<<<< HEAD
		if (0 != unicast_reply_free(reply)) {
=======
		if (0 != unicast_reply_free(reply))
>>>>>>> 7b49b2e2
			log_message( log_module, MSG_INFO,"Error when releasing the HTTP reply");
		return -1;
	}
	//we write the playlist
	unicast_reply_write(reply, "#EXTM3U\r\n");

	//"#EXTINF:0,title\r\nURL"
	for (curr_channel = 0; curr_channel < number_of_channels; curr_channel++)
		if (channels[curr_channel].channel_ready>=READY)
		{
			if(!perport)
			{
				unicast_reply_write(reply, "#EXTINF:0,%s\r\nhttp://%s:%d/bysid/%d\r\n",
						channels[curr_channel].name,
						inet_ntoa(tempSocketAddr.sin_addr) ,
						unicast_portOut ,
						channels[curr_channel].service_id);
			}
			else if(channels[curr_channel].unicast_port)
			{
				unicast_reply_write(reply, "#EXTINF:0,%s\r\nhttp://%s:%d/\r\n",
						channels[curr_channel].name,
						inet_ntoa(tempSocketAddr.sin_addr) ,
						channels[curr_channel].unicast_port);
			}
		}

	unicast_reply_send(reply, Socket, 200, "audio/x-mpegurl");

	if (0 != unicast_reply_free(reply)) {
		log_message( log_module, MSG_INFO,"Error when releasing the HTTP reply after sendinf it\n");
		return -1;
	}

	return 0;
}

/** @brief Send a basic text file containig the playlist
 *
 * @param number_of_channels the number of channels
 * @param channels the channels array
 * @param Socket the socket on wich the information have to be sent
 */
int
unicast_send_play_list_multicast (int number_of_channels, mumudvb_channel_t *channels, int Socket, int vlc)
{
	int curr_channel;
	char urlheader[4];
	char vlcchar[2];
	extern multi_p_t multi_p;

	struct unicast_reply* reply = unicast_reply_init();
	if (NULL == reply) {
		log_message( log_module, MSG_INFO,"Error when creating the HTTP reply\n");
		return -1;
	}

	unicast_reply_write(reply, "#EXTM3U\r\n");

	if(vlc)
		strcpy(vlcchar,"@");
	else
		vlcchar[0]='\0';

	if(multi_p.rtp_header)
		strcpy(urlheader,"rtp");
	else
		strcpy(urlheader,"udp");

	//"#EXTINF:0,title\r\nURL"
	for (curr_channel = 0; curr_channel < number_of_channels; curr_channel++)
		if (channels[curr_channel].channel_ready>=READY)
		{
			unicast_reply_write(reply, "#EXTINF:0,%s\r\n%s://%s%s:%d\r\n",
					channels[curr_channel].name,
					urlheader,
					vlcchar,
					channels[curr_channel].ip4Out,
					channels[curr_channel].portOut);
		}

	unicast_reply_send(reply, Socket, 200, "audio/x-mpegurl");

	if (0 != unicast_reply_free(reply)) {
		log_message( log_module, MSG_INFO,"Error when releasing the HTTP reply after sendinf it\n");
		return -1;
	}

	return 0;
}









<|MERGE_RESOLUTION|>--- conflicted
+++ resolved
@@ -1015,11 +1015,7 @@
 	if (iRet < 0)
 	{
 		log_message( log_module,  MSG_ERROR,"getsockname failed : %s while making HTTP reply", strerror(errno));
-<<<<<<< HEAD
-		if (0 != unicast_reply_free(reply)) {
-=======
 		if (0 != unicast_reply_free(reply))
->>>>>>> 7b49b2e2
 			log_message( log_module, MSG_INFO,"Error when releasing the HTTP reply");
 		return -1;
 	}
