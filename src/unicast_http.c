/*
* MuMuDVB - Stream a DVB transport stream.
*
* (C) 2009-2010 Brice DUBOST
*
* The latest version can be found at http://mumudvb.braice.net
*
* Copyright notice:
*
* This program is free software; you can redistribute it and/or modify
* it under the terms of the GNU General Public License as published by
* the Free Software Foundation; either version 2 of the License, or
* (at your option) any later version.
*
* This program is distributed in the hope that it will be useful,
* but WITHOUT ANY WARRANTY; without even the implied warranty of
* MERCHANTABILITY or FITNESS FOR A PARTICULAR PURPOSE.  See the
* GNU General Public License for more details.
*
* You should have received a copy of the GNU General Public License
* along with this program; if not, write to the Free Software
* Foundation, Inc., 675 Mass Ave, Cambridge, MA 02139, USA.
*/

/** @file
* @brief File for HTTP unicast
* @author Brice DUBOST
* @date 2009-2010
*/

/***********************
Todo list
* implement a measurement of the "load" -- almost done with the traffic display
* implement channel by name
* implement monitoring features

***********************/
//in order to use asprintf (extension gnu)
#define _GNU_SOURCE

#include <sys/socket.h>
#include <netinet/in.h>
#include <netdb.h>
#include <sys/types.h>
#include <arpa/inet.h>
#include <unistd.h>
#include <errno.h>
#include <string.h>
#include <poll.h>
#include <fcntl.h>
#include <stdio.h>
#include <sys/time.h>
#include <string.h>
#include <stdarg.h>
#include <linux/dvb/frontend.h>
#include <sys/ioctl.h>
#include <time.h>
#include <stdlib.h>

#include "unicast_http.h"
#include "unicast_queue.h"
#include "mumudvb.h"
#include "errors.h"
#include "log.h"
#include "tune.h"
#include "autoconf.h"
#ifdef ENABLE_CAM_SUPPORT
#include "cam.h"
#endif

extern int Interrupted;
static char *log_module="Unicast : ";

//from unicast_client.c
unicast_client_t *unicast_add_client(unicast_parameters_t *unicast_vars, struct sockaddr_in SocketAddr, int Socket);
int channel_add_unicast_client(unicast_client_t *client,mumudvb_channel_t *channel);

unicast_client_t *unicast_accept_connection(unicast_parameters_t *unicast_vars, int socketIn);
void unicast_close_connection(unicast_parameters_t *unicast_vars, fds_t *fds, int Socket, mumudvb_channel_t *channels);

int
unicast_send_streamed_channels_list (int number_of_channels, mumudvb_channel_t *channels, int Socket, char *host);
int
unicast_send_play_list_unicast (int number_of_channels, mumudvb_channel_t *channels, int Socket, int unicast_portOut, int perport);
int
unicast_send_play_list_multicast (int number_of_channels, mumudvb_channel_t* channels, int Socket, int vlc);
int
unicast_send_streamed_channels_list_js (int number_of_channels, mumudvb_channel_t *channels, int Socket);
int
unicast_send_signal_power_js (int Socket, fds_t *fds);
int
unicast_send_channel_traffic_js (int number_of_channels, mumudvb_channel_t *channels, int Socket);
int
unicast_send_xml_state (int number_of_channels, mumudvb_channel_t *channels, int Socket, fds_t *fds, tuning_parameters_t *tuneparams, autoconf_parameters_t *autoconf_vars, void *cam_vars);
int
unicast_send_cam_menu (int Socket, void *cam_vars);
int
unicast_send_cam_action (int Socket, char *Key, void *cam_vars);

int unicast_handle_message(unicast_parameters_t *unicast_vars, unicast_client_t *client, mumudvb_channel_t *channels, int num_of_channels, fds_t *fds, tuning_parameters_t *tuneparams, autoconf_parameters_t *autoconf_vars, void *cam_vars);

#define REPLY_HEADER 0
#define REPLY_BODY 1
#define REPLY_SIZE_STEP 256

struct unicast_reply {
  char* buffer_header;
  char* buffer_body;
  int length_header;
  int length_body;
  int used_header;
  int used_body;
  int type;
};
static struct unicast_reply* unicast_reply_init();
static int unicast_reply_free(struct unicast_reply *reply);
static int unicast_reply_write(struct unicast_reply *reply, const char* msg, ...);
static int unicast_reply_send(struct unicast_reply *reply, int socket, int code, const char* content_type);


/**@todo : deal with the RTP over http case ie implement RTSP*/


/** @brief Read a line of the configuration file to check if there is a unicast parameter
*
* @param unicast_vars the unicast parameters
* @param substring The currrent line
*/
int read_unicast_configuration(unicast_parameters_t *unicast_vars, mumudvb_channel_t *current_channel, int ip_ok, char *substring)
{

  char delimiteurs[] = CONFIG_FILE_SEPARATOR;

  if (!strcmp (substring, "ip_http"))
  {
    substring = strtok (NULL, delimiteurs);
    if(strlen(substring)>19)
    {
      log_message( log_module,  MSG_ERROR,
                   "The Ip address %s is too long.\n", substring);
                   exit(ERROR_CONF);
    }
    sscanf (substring, "%s\n", unicast_vars->ipOut);
    if(unicast_vars->ipOut)
    {
      if(unicast_vars->unicast==0)
      {
        log_message( log_module,  MSG_WARN,"You should use the option \"unicast\" to activate unicast instead of ip_http\n");
        unicast_vars->unicast=1;
        log_message( log_module,  MSG_WARN,"You have enabled the support for HTTP Unicast. This feature is quite youg, please report any bug/comment\n");
      }
    }
  }
  else if (!strcmp (substring, "unicast"))
  {
    substring = strtok (NULL, delimiteurs);
    unicast_vars->unicast = atoi (substring);
    if(unicast_vars->unicast)
    {
      log_message( log_module,  MSG_WARN,
                   "You have enabled the support for HTTP Unicast. This feature is quite youg, please report any bug/comment\n");
    }
  }
  else if (!strcmp (substring, "unicast_consecutive_errors_timeout"))
  {
    substring = strtok (NULL, delimiteurs);
    unicast_vars->consecutive_errors_timeout = atoi (substring);
    if(unicast_vars->consecutive_errors_timeout<=0)
      log_message( log_module,  MSG_WARN,
                   "Warning : You have desactivated the unicast timeout for disconnecting clients, this can lead to an accumulation of zombie clients, this is unadvised, prefer a long timeout\n");
  }
  else if (!strcmp (substring, "unicast_max_clients"))
  {
    substring = strtok (NULL, delimiteurs);
    unicast_vars->max_clients = atoi (substring);
  }
  else if (!strcmp (substring, "unicast_queue_size"))
  {
    substring = strtok (NULL, delimiteurs);
    unicast_vars->queue_max_size = atoi (substring);
  }
  else if (!strcmp (substring, "port_http"))
  {
    substring = strtok (NULL, "");
    if((strchr(substring,'*')!=NULL)||(strchr(substring,'+')!=NULL)||(strchr(substring,'%')!=NULL))
    {
      unicast_vars->portOut_str=malloc(sizeof(char)*(strlen(substring)+1));
      strcpy(unicast_vars->portOut_str,substring);
    }
    else
      unicast_vars->portOut = atoi (substring);
  }
  else if (!strcmp (substring, "unicast_port"))
  {
    if ( ip_ok == 0)
    {
      log_message( log_module,  MSG_ERROR,
                   "unicast_port : You have to start a channel first (using ip= or channel_next)\n");
                   exit(ERROR_CONF);
    }
    substring = strtok (NULL, delimiteurs);
    current_channel->unicast_port = atoi (substring);
  }
  else if (!strcmp (substring, "socket_sendbuf_size"))
  {
    substring = strtok (NULL, delimiteurs);
    unicast_vars->socket_sendbuf_size = atoi (substring);
  }
  else if (!strcmp (substring, "flush_on_eagain"))
  {
    substring = strtok (NULL, delimiteurs);
    unicast_vars->flush_on_eagain = atoi (substring);
    if(unicast_vars->flush_on_eagain)
      log_message( log_module,  MSG_INFO, "The unicast data WILL be dropped on eagain errors\n");
  }
  else
    return 0; //Nothing concerning tuning, we return 0 to explore the other possibilities

    return 1;//We found something for tuning, we tell main to go for the next line

}



/** @brief Create a listening socket and add it to the list of polling file descriptors if success
*
*
*
*/
int unicast_create_listening_socket(int socket_type, int socket_channel, char *ipOut, int port, struct sockaddr_in *sIn, int *socketIn, fds_t *fds, unicast_parameters_t *unicast_vars)
{
  *socketIn= makeTCPclientsocket(ipOut, port, sIn);
  //We add them to the poll descriptors
  if(*socketIn>0)
  {
    fds->pfdsnum++;
    log_message( log_module, MSG_DEBUG, "unicast : fds->pfdsnum : %d\n", fds->pfdsnum);
    fds->pfds=realloc(fds->pfds,(fds->pfdsnum+1)*sizeof(struct pollfd));
    if (fds->pfds==NULL)
    {
      log_message( log_module, MSG_ERROR,"Problem with realloc : %s file : %s line %d\n",strerror(errno),__FILE__,__LINE__);
      return -1;
    }
    fds->pfds[fds->pfdsnum-1].fd = *socketIn;
    fds->pfds[fds->pfdsnum-1].events = POLLIN | POLLPRI;
    fds->pfds[fds->pfdsnum-1].revents = 0;
    fds->pfds[fds->pfdsnum].fd = 0;
    fds->pfds[fds->pfdsnum].events = POLLIN | POLLPRI;
    fds->pfds[fds->pfdsnum].revents = 0;
    //Information about the descriptor
    unicast_vars->fd_info=realloc(unicast_vars->fd_info,(fds->pfdsnum)*sizeof(unicast_fd_info_t));
    if (unicast_vars->fd_info==NULL)
    {
      log_message( log_module, MSG_ERROR,"Problem with realloc : %s file : %s line %d\n",strerror(errno),__FILE__,__LINE__);
      return -1;
    }
    //Master connection
    unicast_vars->fd_info[fds->pfdsnum-1].type=socket_type;
    unicast_vars->fd_info[fds->pfdsnum-1].channel=socket_channel;
    unicast_vars->fd_info[fds->pfdsnum-1].client=NULL;
  }
  else
  {
    log_message( log_module,  MSG_WARN, "Problem creating the socket %s:%d : %s\n",ipOut,port,strerror(errno) );
    return -1;
  }

  return 0;

}

/** @brief Handle an "event" on the unicast file descriptors
* If the event is on an already open client connection, it handle the message
* If the event is on the master connection, it accepts the new connection
* If the event is on a channel specific socket, it accepts the new connection and starts streaming
*
*/
int unicast_handle_fd_event(unicast_parameters_t *unicast_vars, fds_t *fds, mumudvb_channel_t *channels, int number_of_channels, tuning_parameters_t *tuneparams, autoconf_parameters_t *autoconf_vars, void *cam_vars)
{
  int iRet;
  //We look what happened for which connection
  int actual_fd;


  for(actual_fd=1;actual_fd<fds->pfdsnum;actual_fd++)
  {
    iRet=0;
    if((fds->pfds[actual_fd].revents&POLLHUP)&&(unicast_vars->fd_info[actual_fd].type==UNICAST_CLIENT))
    {
      log_message( log_module, MSG_DEBUG,"We've got a POLLHUP. Actual_fd %d socket %d we close the connection \n", actual_fd, fds->pfds[actual_fd].fd );
      unicast_close_connection(unicast_vars,fds,fds->pfds[actual_fd].fd,channels);
      //We check if we hage to parse fds->pfds[actual_fd].revents (the last fd moved to the actual one)
      if(fds->pfds[actual_fd].revents)
        actual_fd--;//Yes, we force the loop to see it
    }
    if((fds->pfds[actual_fd].revents&POLLIN)||(fds->pfds[actual_fd].revents&POLLPRI))
    {
      if((unicast_vars->fd_info[actual_fd].type==UNICAST_MASTER)||
        (unicast_vars->fd_info[actual_fd].type==UNICAST_LISTEN_CHANNEL))
      {
        //Event on the master connection or listenin channel
        //New connection, we accept the connection
        log_message( log_module, MSG_FLOOD,"New client\n");
        int tempSocket;
        unicast_client_t *tempClient;
        //we accept the incoming connection
        tempClient=unicast_accept_connection(unicast_vars, fds->pfds[actual_fd].fd);

        if(tempClient!=NULL)
        {
          tempSocket=tempClient->Socket;
          fds->pfdsnum++;
          fds->pfds=realloc(fds->pfds,(fds->pfdsnum+1)*sizeof(struct pollfd));
          if (fds->pfds==NULL)
          {
            log_message( log_module, MSG_ERROR,"Problem with realloc : %s file : %s line %d\n",strerror(errno),__FILE__,__LINE__);
            Interrupted=ERROR_MEMORY<<8;
            return -1;
          }
          //We poll the new socket
          fds->pfds[fds->pfdsnum-1].fd = tempSocket;
          fds->pfds[fds->pfdsnum-1].events = POLLIN | POLLPRI | POLLHUP; //We also poll the deconnections
          fds->pfds[fds->pfdsnum-1].revents = 0;
          fds->pfds[fds->pfdsnum].fd = 0;
          fds->pfds[fds->pfdsnum].events = POLLIN | POLLPRI;
          fds->pfds[fds->pfdsnum].revents = 0;

          //Information about the descriptor
          unicast_vars->fd_info=realloc(unicast_vars->fd_info,(fds->pfdsnum)*sizeof(unicast_fd_info_t));
          if (unicast_vars->fd_info==NULL)
          {
            log_message( log_module, MSG_ERROR,"Problem with realloc : %s file : %s line %d\n",strerror(errno),__FILE__,__LINE__);
            Interrupted=ERROR_MEMORY<<8;
            return -1;
          }
          //client connection
          unicast_vars->fd_info[fds->pfdsnum-1].type=UNICAST_CLIENT;
          unicast_vars->fd_info[fds->pfdsnum-1].channel=-1;
          unicast_vars->fd_info[fds->pfdsnum-1].client=tempClient;


          log_message( log_module, MSG_FLOOD,"Number of clients : %d\n", unicast_vars->client_number);

          if(unicast_vars->fd_info[actual_fd].type==UNICAST_LISTEN_CHANNEL)
          {
            //Event on a channel connection, we open a new socket for this client and
            //we store the wanted channel for when we will get the GET
            log_message( log_module, MSG_DEBUG,"Connection on a channel socket the client  will get the channel %d\n", unicast_vars->fd_info[actual_fd].channel);
            tempClient->askedChannel=unicast_vars->fd_info[actual_fd].channel;
          }
        }
      }
      else if(unicast_vars->fd_info[actual_fd].type==UNICAST_CLIENT)
      {
        //Event on a client connectio i.e. the client asked something
        log_message( log_module, MSG_FLOOD,"New message for socket %d\n", fds->pfds[actual_fd].fd);
        iRet=unicast_handle_message(unicast_vars,unicast_vars->fd_info[actual_fd].client, channels, number_of_channels, fds, tuneparams, autoconf_vars, cam_vars);
        if (iRet==-2 ) //iRet==-2 --> 0 received data or error, we close the connection
        {
          unicast_close_connection(unicast_vars,fds,fds->pfds[actual_fd].fd,channels);
          //We check if we hage to parse fds->pfds[actual_fd].revents (the last fd moved to the actual one)
          if(fds->pfds[actual_fd].revents)
            actual_fd--;//Yes, we force the loop to see it again
        }
      }
      else
      {
        log_message( log_module, MSG_WARN,"File descriptor with bad type, please contact\n Debug information : actual_fd %d unicast_vars->fd_info[actual_fd].type %d\n",
                    actual_fd, unicast_vars->fd_info[actual_fd].type);
      }
    }
  }
  return 0;

}




/** @brief Accept an incoming connection
*
*
* @param unicast_vars the unicast parameters
* @param socketIn the socket on wich the connection was made
*/
unicast_client_t *unicast_accept_connection(unicast_parameters_t *unicast_vars, int socketIn)
{

  unsigned int l;
  int tempSocket;
  unicast_client_t *tempClient;
  struct sockaddr_in tempSocketAddrIn;

  l = sizeof(struct sockaddr);
  tempSocket = accept(socketIn, (struct sockaddr *) &tempSocketAddrIn, &l);
  if (tempSocket < 0 )
  {
    log_message( log_module, MSG_WARN,"Error when accepting the incoming connection : %s\n", strerror(errno));
    return NULL;
  }
  struct sockaddr_in tempSocketAddr;
  l = sizeof(struct sockaddr);
  getsockname(tempSocket, (struct sockaddr *) &tempSocketAddr, &l);
  log_message( log_module, MSG_FLOOD,"New connection from %s:%d to %s:%d \n",inet_ntoa(tempSocketAddrIn.sin_addr), tempSocketAddrIn.sin_port,inet_ntoa(tempSocketAddr.sin_addr), tempSocketAddr.sin_port);

  //Now we set this socket to be non blocking because we poll it
  int flags;
  flags = fcntl(tempSocket, F_GETFL, 0);
  flags |= O_NONBLOCK;
  if (fcntl(tempSocket, F_SETFL, flags) < 0)
  {
    log_message( log_module, MSG_ERROR,"Set non blocking failed : %s\n",strerror(errno));
    return NULL;
  }

  /* if the maximum number of clients is reached, raise a temporary error*/
  if((unicast_vars->max_clients>0)&&(unicast_vars->client_number>=unicast_vars->max_clients))
  {
    int iRet;
    log_message( log_module, MSG_INFO,"Too many clients connected, we raise an error to  %s\n", inet_ntoa(tempSocketAddrIn.sin_addr));
    iRet=write(tempSocket,HTTP_503_REPLY, strlen(HTTP_503_REPLY)); //iRet is to make the copiler happy we will close the connection anyways
    close(tempSocket);
    return NULL;
  }

  tempClient=unicast_add_client(unicast_vars, tempSocketAddrIn, tempSocket);
  if( tempClient == NULL)
  {
    //We cannot create the client, we close the socket cleanly
    close(tempSocket);
    return NULL;
  }

  return tempClient;

}


/** @brief Close an unicast connection and delete the client
*
* @param unicast_vars the unicast parameters
* @param fds The polling file descriptors
* @param Socket The socket of the client we want to disconnect
* @param channels The channel list
*/
void unicast_close_connection(unicast_parameters_t *unicast_vars, fds_t *fds, int Socket, mumudvb_channel_t *channels)
{

  int actual_fd;
  actual_fd=0;
  //We find the FD correspondig to this client
  while((actual_fd<fds->pfdsnum) && (fds->pfds[actual_fd].fd!=Socket))
    actual_fd++;

  if(actual_fd==fds->pfdsnum)
  {
    log_message( log_module, MSG_ERROR,"close connection : we did't find the file descriptor this should never happend, please contact\n");
    actual_fd=0;
    //We find the FD correspondig to this client
    while(actual_fd<fds->pfdsnum)
    {
      log_message( log_module, MSG_ERROR,"fds->pfds[actual_fd].fd %d Socket %d \n", fds->pfds[actual_fd].fd,Socket);
      actual_fd++;
    }
    return;
  }

  log_message( log_module, MSG_FLOOD,"We close the connection\n");
  //We delete the client
  unicast_del_client(unicast_vars, unicast_vars->fd_info[actual_fd].client, channels);
  //We move the last fd to the actual/deleted one, and decrease the number of fds by one
  fds->pfds[actual_fd].fd = fds->pfds[fds->pfdsnum-1].fd;
  fds->pfds[actual_fd].events = fds->pfds[fds->pfdsnum-1].events;
  fds->pfds[actual_fd].revents = fds->pfds[fds->pfdsnum-1].revents;
  //we move the file descriptor information
  unicast_vars->fd_info[actual_fd] = unicast_vars->fd_info[fds->pfdsnum-1];
  //last one set to 0 for poll()
  fds->pfds[fds->pfdsnum-1].fd=0;
  fds->pfds[fds->pfdsnum-1].events=POLLIN|POLLPRI;
  fds->pfds[fds->pfdsnum-1].revents=0; //We clear it to avoid nasty bugs ...
  fds->pfdsnum--;
  fds->pfds=realloc(fds->pfds,(fds->pfdsnum+1)*sizeof(struct pollfd));
  if (fds->pfds==NULL)
  {
    log_message( log_module, MSG_ERROR,"Problem with realloc : %s file : %s line %d\n",strerror(errno),__FILE__,__LINE__);
    Interrupted=ERROR_MEMORY<<8;
  }
  unicast_vars->fd_info=realloc(unicast_vars->fd_info,(fds->pfdsnum)*sizeof(unicast_fd_info_t));
  if (unicast_vars->fd_info==NULL)
  {
    log_message( log_module, MSG_ERROR,"Problem with realloc : %s file : %s line %d\n",strerror(errno),__FILE__,__LINE__);
    Interrupted=ERROR_MEMORY<<8;
  }
  log_message( log_module, MSG_FLOOD,"Number of clients : %d\n", unicast_vars->client_number);

}




/** @brief Deal with an incoming message on the unicast client connection
* This function will store and answer the HTTP requests
*
*
* @param unicast_vars the unicast parameters
* @param client The client from which the message was received
* @param channels the channel array
* @param number_of_channels quite explicit ...
*/
int unicast_handle_message(unicast_parameters_t *unicast_vars, unicast_client_t *client, mumudvb_channel_t *channels, int number_of_channels, fds_t *fds, tuning_parameters_t *tuneparams, autoconf_parameters_t *autoconf_vars, void *cam_vars)
{
  int received_len;
  (void) unicast_vars;

  /************ auto increasing buffer to receive the message **************/
  if((client->buffersize-client->bufferpos)<RECV_BUFFER_MULTIPLE)
  {
    client->buffer=realloc(client->buffer,(client->buffersize + RECV_BUFFER_MULTIPLE+1)*sizeof(char)); //the +1 if for the \0 at the end
    if(client->buffer==NULL)
    {
      log_message( log_module, MSG_ERROR,"Problem with realloc for the client buffer : %s file : %s line %d\n",strerror(errno),__FILE__,__LINE__);
      client->buffersize=0;
      client->bufferpos=0;
      return -1;
    }
    memset (client->buffer+client->buffersize, 0, RECV_BUFFER_MULTIPLE*sizeof(char)); //We fill the buffer with zeros to be sure
    client->buffersize += RECV_BUFFER_MULTIPLE;
  }

  received_len=recv(client->Socket, client->buffer+client->bufferpos, RECV_BUFFER_MULTIPLE, 0);

  if(received_len>0)
  {
    if(client->bufferpos==0)
      log_message( log_module, MSG_FLOOD,"beginning of buffer %c%c%c%c%c\n",client->buffer[0],client->buffer[1],client->buffer[2],client->buffer[3],client->buffer[4]);
    client->bufferpos+=received_len;
    log_message( log_module, MSG_FLOOD,"We received %d, buffer len %d new buffer pos %d\n",received_len,client->buffersize, client->bufferpos);
  }

  if(received_len==-1)
  {
    log_message( log_module, MSG_ERROR,"Problem with recv : %s\n",strerror(errno));
    return -1;
  }
  if(received_len==0)
    return -2; //To say to the main program to close the connection

    /***************** Now we parse the message to see if something was asked  *****************/
    client->buffer[client->buffersize]='\0'; //For avoiding strlen to look too far (other option is to use the gnu extension strnlen)
    //We search for the end of the HTTP request
    if(strlen(client->buffer)>5 && strstr(client->buffer, "\n\r\n\0"))
    {
      int pos,err404;
      char *substring=NULL;
      int requested_channel;
      int iRet;
      requested_channel=0;
      pos=0;
      err404=0;
      struct unicast_reply* reply=NULL;

      log_message( log_module, MSG_FLOOD,"End of HTTP request, we parse it\n");

      if(strstr(client->buffer,"GET ")==client->buffer)
      {
        //to implement :
        //Information ???
        //GET /monitor/???

        pos=4;

        /* preselected channels via the port of the connection */
        //if the client have already an asked channel we don't parse the GET
        if(client->askedChannel!=-1)
        {
          requested_channel=client->askedChannel+1; //+1 because requested channel starts at 1 and asked channel starts at 0
          log_message( log_module, MSG_DEBUG,"Channel by socket, number %d\n",requested_channel);
          client->askedChannel=-1;
        }
        //Channel by number
        //GET /bynumber/channelnumber
        else if(strstr(client->buffer +pos ,"/bynumber/")==(client->buffer +pos))
        {
          if(client->channel!=-1)
          {
            log_message( log_module, MSG_INFO,"A channel (%d) is already streamed to this client, it shouldn't ask for a new one without closing the connection, error 501\n",client->channel);
            iRet=write(client->Socket,HTTP_501_REPLY, strlen(HTTP_501_REPLY)); //iRet is to make the copiler happy we will close the connection anyways
            return -2; //to delete the client
          }

          pos+=strlen("/bynumber/");
          substring = strtok (client->buffer+pos, " ");
          if(substring == NULL)
            err404=1;
          else
          {
            requested_channel=atoi(substring);
            if(requested_channel && requested_channel<=number_of_channels)
              log_message( log_module, MSG_DEBUG,"Channel by number, number %d\n",requested_channel);
            else
            {
              log_message( log_module, MSG_INFO,"Channel by number, number %d out of range\n",requested_channel);
              err404=1;
              requested_channel=0;
            }
          }
        }
        //Channel by autoconf_sid_list
        //GET /bysid/sid
        else if(strstr(client->buffer +pos ,"/bysid/")==(client->buffer +pos))
        {
          if(client->channel!=-1)
          {
            log_message( log_module, MSG_INFO,"A channel (%d) is already streamed to this client, it shouldn't ask for a new one without closing the connection, error 501\n",client->channel);
            iRet=write(client->Socket,HTTP_501_REPLY, strlen(HTTP_501_REPLY)); //iRet is to make the copiler happy we will close the connection anyways
            return -2; //to delete the client
          }
          pos+=strlen("/bysid/");
          substring = strtok (client->buffer+pos, " ");
          if(substring == NULL)
            err404=1;
          else
          {
            int requested_sid;
            requested_sid=atoi(substring);
            for(int current_channel=0; current_channel<number_of_channels;current_channel++)
            {
              if(channels[current_channel].service_id == requested_sid)
                requested_channel=current_channel+1;
            }
            if(requested_channel)
              log_message( log_module, MSG_DEBUG,"Channel by service id,  service_id %d number %d\n", requested_sid, requested_channel);
            else
            {
              log_message( log_module, MSG_INFO,"Channel by service id, service_id  %d not found\n",requested_sid);
              err404=1;
              requested_channel=0;
            }
          }
        }
        //Channel by name
        //GET /byname/channelname
        else if(strstr(client->buffer +pos ,"/byname/")==(client->buffer +pos))
        {
          if(client->channel!=-1)
          {
            log_message( log_module, MSG_INFO,"A channel is already streamed to this client, it shouldn't ask for a new one without closing the connection, error 501\n");
            iRet=write(client->Socket,HTTP_501_REPLY, strlen(HTTP_501_REPLY));//iRet is to make the copiler happy we will close the connection anyways
            return -2; //to delete the client
          }
          pos+=strlen("/byname/");
          log_message( log_module, MSG_DEBUG,"Channel by number\n");
          substring = strtok (client->buffer+pos, " ");
          if(substring == NULL)
            err404=1;
          else
          {
            log_message( log_module, MSG_DEBUG,"Channel by name, name %s\n",substring);
            //search the channel
            err404=1;//Temporary
            /** @todo implement the search without the spaces*/
          }
        }
        //Channels list
        else if(strstr(client->buffer +pos ,"/channels_list.html ")==(client->buffer +pos))
        {
          //We get the host name if availaible
          char *hoststr;
          hoststr=strstr(client->buffer ,"Host: ");
          if(hoststr)
          {
            substring = strtok (hoststr+6, "\r");
          }
          else
            substring=NULL;
          log_message( log_module, MSG_DETAIL,"Channel list\n");
          unicast_send_streamed_channels_list (number_of_channels, channels, client->Socket, substring);
          return -2; //We close the connection afterwards
        }
        //playlist, m3u
        else if(strstr(client->buffer +pos ,"/playlist.m3u ")==(client->buffer +pos))
        {
          log_message( log_module, MSG_DETAIL,"play list\n");
          unicast_send_play_list_unicast (number_of_channels, channels, client->Socket, unicast_vars->portOut, 0 );
          return -2; //We close the connection afterwards
        }
        //playlist, m3u
        else if(strstr(client->buffer +pos ,"/playlist_port.m3u ")==(client->buffer +pos))
        {
          log_message( log_module, MSG_DETAIL,"play list\n");
          unicast_send_play_list_unicast (number_of_channels, channels, client->Socket, unicast_vars->portOut, 1 );
          return -2; //We close the connection afterwards
        }
        else if(strstr(client->buffer +pos ,"/playlist_multicast.m3u ")==(client->buffer +pos))
        {
          log_message( log_module, MSG_DETAIL,"play list\n");
          unicast_send_play_list_multicast (number_of_channels, channels, client->Socket, 0 );
          return -2; //We close the connection afterwards
        }
        else if(strstr(client->buffer +pos ,"/playlist_multicast_vlc.m3u ")==(client->buffer +pos))
        {
          log_message( log_module, MSG_DETAIL,"play list\n");
          unicast_send_play_list_multicast (number_of_channels, channels, client->Socket, 1 );
          return -2; //We close the connection afterwards
        }
        //statistics, text version
        else if(strstr(client->buffer +pos ,"/channels_list.json ")==(client->buffer +pos))
        {
          log_message( log_module, MSG_DETAIL,"Channel list Json\n");
          unicast_send_streamed_channels_list_js (number_of_channels, channels, client->Socket);
          return -2; //We close the connection afterwards
        }
        else if(strstr(client->buffer +pos ,"/monitor/signal_power.json ")==(client->buffer +pos))
        {
          log_message( log_module, MSG_DETAIL,"Signal power json\n");
          unicast_send_signal_power_js(client->Socket, fds);
          return -2; //We close the connection afterwards
        }
        else if(strstr(client->buffer +pos ,"/monitor/channels_traffic.json ")==(client->buffer +pos))
        {
          log_message( log_module, MSG_DETAIL,"Channel traffic json\n");
          unicast_send_channel_traffic_js(number_of_channels, channels, client->Socket);
          return -2; //We close the connection afterwards
        }
        else if(strstr(client->buffer +pos ,"/monitor/state.xml ")==(client->buffer +pos))
        {
          log_message( log_module, MSG_DETAIL,"HTTP request for XML State\n");
          unicast_send_xml_state(number_of_channels, channels, client->Socket, fds, tuneparams, autoconf_vars, cam_vars);
          return -2; //We close the connection afterwards
        }
        else if(strstr(client->buffer +pos ,"/cam/menu.xml ")==(client->buffer +pos))
        {
          log_message( log_module, MSG_DETAIL,"HTTP request for CAM menu display \n");
          unicast_send_cam_menu(client->Socket, cam_vars);
          return -2; //We close the connection afterwards
        }
        else if(strstr(client->buffer +pos ,"/cam/action.xml?key=")==(client->buffer +pos))
        {
          log_message( log_module, MSG_DETAIL,"HTTP request for CAM menu action\n");
          pos+=strlen("/cam/action.xml?key=");
          unicast_send_cam_action(client->Socket,client->buffer+pos, cam_vars);
          return -2; //We close the connection afterwards
        }

        //Not implemented path --> 404
        else
          err404=1;


        if(err404)
        {
          log_message( log_module, MSG_INFO,"Path not found i.e. 404\n");
          reply = unicast_reply_init();
          if (NULL == reply) {
            log_message( log_module, MSG_INFO,"Error when creating the HTTP reply\n");
            return -2;
          }
          unicast_reply_write(reply, HTTP_404_REPLY_HTML, VERSION);
          unicast_reply_send(reply, client->Socket, 404, "text/html");
          if (0 != unicast_reply_free(reply)) {
            log_message( log_module, MSG_INFO,"Error when releasing the HTTP reply after sendinf it\n");
            return -2;
          }
          return -2; //to delete the client
        }
        //We have found a channel, we add the client
        if(requested_channel)
        {
          if(!channel_add_unicast_client(client,&channels[requested_channel-1]))
            client->channel=requested_channel-1;
          else
            return -2;
        }

      }
      else
      {
        //We don't implement this http method, but if the client is already connected, we keep the connection
        if(client->channel==-1)
        {
          log_message( log_module, MSG_INFO,"Unhandled HTTP method : \"%s\", error 501\n",  strtok (client->buffer+pos, " "));
          iRet=write(client->Socket,HTTP_501_REPLY, strlen(HTTP_501_REPLY));//iRet is to make the copiler happy we will close the connection anyways
          return -2; //to delete the client
        }
        else
        {
          log_message( log_module, MSG_INFO,"Unhandled HTTP method : \"%s\", error 501 but we keep the client connected\n",  strtok (client->buffer+pos, " "));
          iRet=write(client->Socket,HTTP_501_REPLY, strlen(HTTP_501_REPLY));//iRet is to make the copiler happy we will close the connection anyways
          return 0;
        }
      }
      //We don't need the buffer anymore
      free(client->buffer);
      client->buffer=NULL;
      client->bufferpos=0;
      client->buffersize=0;
    }

    return 0;
}


//////////////////
// HTTP Toolbox //
//////////////////



/** @brief Init reply structure
*
*/
struct unicast_reply* unicast_reply_init()
{
  struct unicast_reply* reply = malloc(sizeof (struct unicast_reply));
  if (NULL == reply)
  {
    log_message( log_module, MSG_ERROR,"Problem with malloc : %s file : %s line %d\n",strerror(errno),__FILE__,__LINE__);
    return NULL;
  }
  reply->buffer_header = malloc(REPLY_SIZE_STEP * sizeof (char));
  if (NULL == reply->buffer_header)
  {
    free(reply);
    log_message( log_module, MSG_ERROR,"Problem with malloc : %s file : %s line %d\n",strerror(errno),__FILE__,__LINE__);
    return NULL;
  }
  reply->length_header = REPLY_SIZE_STEP;
  reply->used_header = 0;
  reply->buffer_body = malloc(REPLY_SIZE_STEP * sizeof (char));
  if (NULL == reply->buffer_body)
  {
    free(reply->buffer_header);
    free(reply);
    log_message( log_module, MSG_ERROR,"Problem with malloc : %s file : %s line %d\n",strerror(errno),__FILE__,__LINE__);
    return NULL;
  }
  reply->length_body = REPLY_SIZE_STEP;
  reply->used_body = 0;
  reply->type = REPLY_BODY;
  return reply;
}

/** @brief Release the reply structure
*
*/
int unicast_reply_free(struct unicast_reply *reply)
{
  if (NULL == reply)
    return 1;
  if ((NULL == reply->buffer_header)&&(NULL == reply->buffer_body))
    return 1;
  if(reply->buffer_header != NULL)
    free(reply->buffer_header);
  if(reply->buffer_body != NULL)
    free(reply->buffer_body);
  free(reply);
  return 0;
}

/** @brief Write data in a buffer using the same syntax that printf()
*
* auto-realloc buffer if needed
*/
int unicast_reply_write(struct unicast_reply *reply, const char* msg, ...)
{
  char **buffer;
  char *temp_buffer;
  int *length;
  int *used;
  buffer=NULL;
  va_list args;
  if (NULL == msg)
    return -1;
  switch(reply->type)
  {
    case REPLY_HEADER:
      buffer=&reply->buffer_header;
      length=&reply->length_header;
      used=&reply->used_header;
      break;
    case REPLY_BODY:
      buffer=&reply->buffer_body;
      length=&reply->length_body;
      used=&reply->used_body;
      break;
    default:
      log_message( log_module, MSG_WARN,"unicast_reply_write with wrong type, please contact\n");
      return -1;
  }
  va_start(args, msg);
  int estimated_len = vsnprintf(NULL, 0, msg, args); /* !! imply gcc -std=c99 */
  //Since vsnprintf put the mess we reinitiate the args
  va_end(args);
  va_start(args, msg);
  // Must add 1 byte more for the terminating zero (not counted)
  while (*length - *used < estimated_len + 1) {
    temp_buffer = realloc(*buffer, *length + REPLY_SIZE_STEP);
    if(temp_buffer == NULL)
    {
      log_message( log_module, MSG_ERROR,"Problem with realloc : %s file : %s line %d\n",strerror(errno),__FILE__,__LINE__);
      return -1;
    }
    *buffer=temp_buffer;
    *length += REPLY_SIZE_STEP;
  }
  int real_len = vsnprintf(*buffer+*used, *length - *used, msg, args);
  if (real_len != estimated_len) {
    log_message( log_module, MSG_WARN,"Error when writing the HTTP reply\n");
  }
  *used += real_len;
  va_end(args);
  return 0;
}

/** @brief Dump the filled buffer on the socket adding HTTP header informations
*/
int unicast_reply_send(struct unicast_reply *reply, int socket, int code, const char* content_type)
{
  //we add the header information
  reply->type = REPLY_HEADER;
  unicast_reply_write(reply, "HTTP/1.0 ");
  switch(code)
  {
    case 200:
      unicast_reply_write(reply, "200 OK\r\n");
      break;
    case 404:
      unicast_reply_write(reply, "404 Not found\r\n");
      break;
    default:
      log_message( log_module, MSG_ERROR,"reply send with bad code please contact\n");
      return 0;
  }
  unicast_reply_write(reply, "Server: mumudvb/" VERSION "\r\n");
  unicast_reply_write(reply, "Content-type: %s\r\n", content_type);
  unicast_reply_write(reply, "Content-length: %d\r\n", reply->used_body);
  unicast_reply_write(reply, "\r\n"); /* end header */
  //we merge the header and the body
  reply->buffer_header = realloc(reply->buffer_header, reply->used_header+reply->used_body);
  memcpy(&reply->buffer_header[reply->used_header],reply->buffer_body,sizeof(char)*reply->used_body);
  reply->used_header+=reply->used_body;
  //now we write the data
  int size = write(socket, reply->buffer_header, reply->used_header);
  return size;
}


//////////////////////
// End HTTP Toolbox //
//////////////////////



/** @brief Send a basic html file containig the list of streamed channels
*
* @param number_of_channels the number of channels
* @param channels the channels array
* @param Socket the socket on wich the information have to be sent
* @param host The server ip address/name (got in the HTTP GET request)
*/
int
unicast_send_streamed_channels_list (int number_of_channels, mumudvb_channel_t *channels, int Socket, char *host)
{

  struct unicast_reply* reply = unicast_reply_init();
  if (NULL == reply) {
    log_message( log_module, MSG_INFO,"Error when creating the HTTP reply\n");
    return -1;
  }

  unicast_reply_write(reply, HTTP_CHANNELS_REPLY_START);

  for (int curr_channel = 0; curr_channel < number_of_channels; curr_channel++)
    if (channels[curr_channel].streamed_channel)
    {
      if(host)
        unicast_reply_write(reply, "Channel number %d : %s<br>Unicast link : <a href=\"http://%s/bysid/%d\">http://%s/bysid/%d</a><br>Multicast ip : %s:%d<br><br>\r\n",
                            curr_channel+1,
                            channels[curr_channel].name,
<<<<<<< HEAD
                            host,channels[curr_channel].service_id,
                            host,channels[curr_channel].service_id,
                            channels[curr_channel].ipOut,channels[curr_channel].portOut);
=======
                            host,curr_channel+1,
                            host,curr_channel+1,
                            channels[curr_channel].ip4Out,channels[curr_channel].portOut);
>>>>>>> 52985741
                            else
                              unicast_reply_write(reply, "Channel number %d : \"%s\"<br>Multicast ip : %s:%d<br><br>\r\n",curr_channel+1,channels[curr_channel].name,channels[curr_channel].ip4Out,channels[curr_channel].portOut);
    }
    unicast_reply_write(reply, HTTP_CHANNELS_REPLY_END);

    unicast_reply_send(reply, Socket, 200, "text/html");

    if (0 != unicast_reply_free(reply)) {
      log_message( log_module, MSG_INFO,"Error when releasing the HTTP reply after sendinf it\n");
      return -1;
    }

    return 0;
}


/** @brief Send a basic text file containig the playlist
*
* @param number_of_channels the number of channels
* @param channels the channels array
* @param Socket the socket on wich the information have to be sent
* @param perport says if the channel have to be given by the url /bysid or by their port
*/
int
unicast_send_play_list_unicast (int number_of_channels, mumudvb_channel_t *channels, int Socket, int unicast_portOut, int perport)
{
  int curr_channel;

  struct unicast_reply* reply = unicast_reply_init();
  if (NULL == reply) {
    log_message( log_module, MSG_INFO,"Error when creating the HTTP reply\n");
    return -1;
  }

  //We get the ip address on which the client is connected
  struct sockaddr_in tempSocketAddr;
  unsigned int l;
  l = sizeof(struct sockaddr);
  getsockname(Socket, (struct sockaddr *) &tempSocketAddr, &l);
  //we write the playlist
  unicast_reply_write(reply, "#EXTM3U\r\n");

  //"#EXTINF:0,title\r\nURL"
  for (curr_channel = 0; curr_channel < number_of_channels; curr_channel++)
    if (channels[curr_channel].streamed_channel)
    {
      if(!perport)
      {
        unicast_reply_write(reply, "#EXTINF:0,%s\r\nhttp://%s:%d/bysid/%d\r\n",
                          channels[curr_channel].name,
                          inet_ntoa(tempSocketAddr.sin_addr) ,
                          unicast_portOut ,
                          channels[curr_channel].service_id);
      }
      else if(channels[curr_channel].unicast_port)
      {
        unicast_reply_write(reply, "#EXTINF:0,%s\r\nhttp://%s:%d/\r\n",
                          channels[curr_channel].name,
                          inet_ntoa(tempSocketAddr.sin_addr) ,
                          channels[curr_channel].unicast_port);
      }
    }

    unicast_reply_send(reply, Socket, 200, "audio/x-mpegurl");

  if (0 != unicast_reply_free(reply)) {
    log_message( log_module, MSG_INFO,"Error when releasing the HTTP reply after sendinf it\n");
    return -1;
  }

  return 0;
}

/** @brief Send a basic text file containig the playlist
*
* @param number_of_channels the number of channels
* @param channels the channels array
* @param Socket the socket on wich the information have to be sent
*/
int
unicast_send_play_list_multicast (int number_of_channels, mumudvb_channel_t *channels, int Socket, int vlc)
{
  int curr_channel;
  char urlheader[4];
  char vlcchar[2];
  extern multicast_parameters_t multicast_vars;

  struct unicast_reply* reply = unicast_reply_init();
  if (NULL == reply) {
    log_message( log_module, MSG_INFO,"Error when creating the HTTP reply\n");
    return -1;
  }

  unicast_reply_write(reply, "#EXTM3U\r\n");

  if(vlc)
    strcpy(vlcchar,"@");
  else
    vlcchar[0]='\0';

  if(multicast_vars.rtp_header)
    strcpy(urlheader,"rtp");
  else
    strcpy(urlheader,"udp");

  //"#EXTINF:0,title\r\nURL"
  for (curr_channel = 0; curr_channel < number_of_channels; curr_channel++)
    if (channels[curr_channel].streamed_channel)
    {
      unicast_reply_write(reply, "#EXTINF:0,%s\r\n%s://%s%s:%d\r\n",
                          channels[curr_channel].name,
                          urlheader,
                          vlcchar,
                          channels[curr_channel].ip4Out,
                          channels[curr_channel].portOut);
    }

    unicast_reply_send(reply, Socket, 200, "audio/x-mpegurl");

    if (0 != unicast_reply_free(reply)) {
      log_message( log_module, MSG_INFO,"Error when releasing the HTTP reply after sendinf it\n");
      return -1;
    }

    return 0;
}




/** @brief Send a basic JSON file containig the list of streamed channels
*
* @param number_of_channels the number of channels
* @param channels the channels array
* @param Socket the socket on wich the information have to be sent
*/
int unicast_send_streamed_channels_list_js (int number_of_channels, mumudvb_channel_t *channels, int Socket)
{
  int curr_channel;
  unicast_client_t *unicast_client=NULL;
  int clients=0;

  struct unicast_reply* reply = unicast_reply_init();
  if (NULL == reply) {
    log_message( log_module, MSG_INFO,"Error when creating the HTTP reply\n");
    return -1;
  }

  unicast_reply_write(reply, "[");
  for (curr_channel = 0; curr_channel < number_of_channels; curr_channel++)
  {
    clients=0;
    unicast_client=channels[curr_channel].clients;
    while(unicast_client!=NULL)
    {
      unicast_client=unicast_client->chan_next;
      clients++;
    }
    unicast_reply_write(reply, "{\"number\":%d, \"lcn\":%d, \"name\":\"%s\", \"sap_group\":\"%s\", \"ip_multicast\":\"%s\", \"port_multicast\":%d, \"num_clients\":%d, \"scrambling_ratio\":%d, \"is_up\":%d,",
                        curr_channel+1,
                        channels[curr_channel].logical_channel_number,
                        channels[curr_channel].name,
                        channels[curr_channel].sap_group,
                        channels[curr_channel].ip4Out,
                        channels[curr_channel].portOut,
                        clients,
                        channels[curr_channel].ratio_scrambled,
                        channels[curr_channel].streamed_channel);

    unicast_reply_write(reply, "\"unicast_port\":%d, \"service_id\":%d, \"service_type\":\"%s\", \"pids_num\":%d, \n",
                        channels[curr_channel].unicast_port,
                        channels[curr_channel].service_id,
                        service_type_to_str(channels[curr_channel].channel_type),
                        channels[curr_channel].num_pids);
                        unicast_reply_write(reply, "\"pids\":[");
                        for(int i=0;i<channels[curr_channel].num_pids;i++)
                          unicast_reply_write(reply, "{\"number\":%d, \"type\":\"%s\"},\n", channels[curr_channel].pids[i], pid_type_to_str(channels[curr_channel].pids_type[i]));
                        reply->used_body -= 2; // dirty hack to erase the last comma
                        unicast_reply_write(reply, "]");
                        unicast_reply_write(reply, "},\n");

  }
  reply->used_body -= 2; // dirty hack to erase the last comma
  unicast_reply_write(reply, "]\n");

  unicast_reply_send(reply, Socket, 200, "application/json");

  if (0 != unicast_reply_free(reply)) {
    log_message( log_module, MSG_INFO,"Error when releasing the HTTP reply after sendinf it\n");
    return -1;
  }
  return 0;
}


/** @brief Send a basic JSON file containig the reception power
*
* @param Socket the socket on wich the information have to be sent
*/
int
unicast_send_signal_power_js (int Socket, fds_t *fds)
{
  unsigned int strength, ber, snr;
  struct unicast_reply* reply = unicast_reply_init();
  if (NULL == reply)
  {
    log_message( log_module, MSG_INFO,"Error when creating the HTTP reply\n");
    return -1;
  }

  strength = ber = snr = 0;
  if (ioctl (fds->fd_frontend, FE_READ_BER, &ber) >= 0)
    if (ioctl (fds->fd_frontend, FE_READ_SIGNAL_STRENGTH, &strength) >= 0)
      if (ioctl (fds->fd_frontend, FE_READ_SNR, &snr) >= 0)
        unicast_reply_write(reply, "{\"ber\":%d, \"strength\":%d, \"snr\":%d}\n", ber,strength,snr);

  unicast_reply_send(reply, Socket, 200, "application/json");

  if (0 != unicast_reply_free(reply)) {
    log_message( log_module, MSG_INFO,"Error when releasing the HTTP reply after sendinf it\n");
    return -1;
  }
  return 0;
}



/** @brief Send a basic JSON file containig the channel traffic
*
* @param number_of_channels the number of channels
* @param channels the channels array
* @param Socket the socket on wich the information have to be sent
*/
int
unicast_send_channel_traffic_js (int number_of_channels, mumudvb_channel_t *channels, int Socket)
{
  int curr_channel;
  extern long real_start_time;

  struct unicast_reply* reply = unicast_reply_init();
  if (NULL == reply) {
    log_message( log_module, MSG_INFO,"Error when creating the HTTP reply\n");
    return -1;
  }

  if ((time((time_t*)0L) - real_start_time) >= 10) //10 seconds for the traffic calculation to be done
  {
    unicast_reply_write(reply, "[");
    for (curr_channel = 0; curr_channel < number_of_channels; curr_channel++)
      unicast_reply_write(reply, "{\"number\":%d, \"name\":\"%s\", \"traffic\":%.2f},\n", curr_channel+1, channels[curr_channel].name, channels[curr_channel].traffic);
    reply->used_body -= 2; // dirty hack to erase the last comma
    unicast_reply_write(reply, "]\n");
  }

  unicast_reply_send(reply, Socket, 200, "application/json");

  if (0 != unicast_reply_free(reply)) {
    log_message( log_module, MSG_INFO,"Error when releasing the HTTP reply after sendinf it\n");
    return -1;
  }
  return 0;
}


/** @brief Send a full XML state of the mumudvb instance
*
* @param number_of_channels the number of channels
* @param channels the channels array
* @param Socket the socket on wich the information have to be sent
* @param fds the frontend device structure
*/
int
unicast_send_xml_state (int number_of_channels, mumudvb_channel_t *channels, int Socket, fds_t *fds, tuning_parameters_t *tuneparams, autoconf_parameters_t *autoconf_vars, void *cam_vars_v)
{
  #ifndef ENABLE_CAM_SUPPORT
  (void) cam_vars_v; //to make compiler happy
  #else
  cam_parameters_t *cam_vars=(cam_parameters_t *)cam_vars_v;
  #endif
  // Prepare the HTTP reply
  struct unicast_reply* reply = unicast_reply_init();
  if (NULL == reply) {
    log_message( log_module, MSG_INFO,"Error when creating the HTTP reply\n");
    return -1;
  }

  // UTF-8 Byte Order Mark (BOM)
  unicast_reply_write(reply, "\xef\xbb\xbf");

  // Date time formatting
  time_t rawtime;
  time (&rawtime);
  char sdatetime[25];
  snprintf(sdatetime,25,"%s",ctime(&rawtime));

  // XML header
  unicast_reply_write(reply, "<?xml version=\"1.0\" encoding=\"UTF-8\" standalone=\"yes\"?>\n");

  // Starting XML content
  unicast_reply_write(reply, "<mumudvb card=\"%d\" frontend=\"%d\">\n",tuneparams->card,tuneparams->tuner);
  
  // Mumudvb information
  unicast_reply_write(reply, "\t<global_version><![CDATA[%s]]></global_version>\n",VERSION);
  unicast_reply_write(reply, "\t<global_pid>%d</global_pid>\n",getpid ());
  
  // Uptime
  extern long real_start_time;
  struct timeval tv;
  gettimeofday (&tv, (struct timezone *) NULL);
  unicast_reply_write(reply, "\t<global_uptime>%d</global_uptime>\n",(tv.tv_sec - real_start_time));
  
  // Frontend setup
  unicast_reply_write(reply, "\t<frontend_name><![CDATA[%s]]></frontend_name>\n",tuneparams->fe_name);
  unicast_reply_write(reply, "\t<frontend_tuned>%d</frontend_tuned>\n",tuneparams->card_tuned);
  if (tuneparams->fe_type==FE_QPSK) // Do some test for always showing frequency in kHz
	unicast_reply_write(reply, "\t<frontend_frequency>%d</frontend_frequency>\n",tuneparams->freq);
  else
	unicast_reply_write(reply, "\t<frontend_frequency>%d</frontend_frequency>\n",(tuneparams->freq)/1000);
  if (tuneparams->pol==0)
    unicast_reply_write(reply, "\t<frontend_polarization><![CDATA[-]]></frontend_polarization>\n");
  else
    unicast_reply_write(reply, "\t<frontend_polarization><![CDATA[%c]]></frontend_polarization>\n",tuneparams->pol);
  unicast_reply_write(reply, "\t<frontend_symbolrate>%d</frontend_symbolrate>\n",tuneparams->srate);
  
  // Frontend type
  char fetype[10]="Unkonwn";
  if (tuneparams->fe_type==FE_OFDM) snprintf(fetype,10,"DVB-T");
  if (tuneparams->fe_type==FE_QAM)  snprintf(fetype,10,"DVB-C");
  if (tuneparams->fe_type==FE_ATSC) snprintf(fetype,10,"ATSC");
  if (tuneparams->fe_type==FE_QPSK)
  {
#if DVB_API_VERSION >= 5
    if (tuneparams->delivery_system==SYS_DVBS2)
      snprintf(fetype,10,"DVB-S2");  
    else
      snprintf(fetype,10,"DVB-S");  
#else
    snprintf(fetype,10,"DVB-S");  
#endif
  }
  unicast_reply_write(reply, "\t<frontend_system><![CDATA[%s]]></frontend_system>\n",fetype);

  // Frontend status
  char SCVYL[6]="-----";
  fe_status_t festatus;
  if (ioctl (fds->fd_frontend, FE_READ_STATUS, &festatus) != -1)
  {
    if (festatus & FE_HAS_SIGNAL)  SCVYL[0]=83; // S
    if (festatus & FE_HAS_CARRIER) SCVYL[1]=67; // C
    if (festatus & FE_HAS_VITERBI) SCVYL[2]=86; // V
    if (festatus & FE_HAS_SYNC)    SCVYL[3]=89; // Y
    if (festatus & FE_HAS_LOCK)    SCVYL[4]=76; // L
  }
  SCVYL[5]=0;
  unicast_reply_write(reply, "\t<frontend_status><![CDATA[%s]]></frontend_status>\n",SCVYL);
  
  // Frontend signal
  unsigned int strength, ber, snr;
  strength = ber = snr = 0;
  if (ioctl (fds->fd_frontend, FE_READ_BER, &ber) == -1) ber=-1;
  if (ioctl (fds->fd_frontend, FE_READ_SIGNAL_STRENGTH, &strength) == -1) strength=-1;
  if (ioctl (fds->fd_frontend, FE_READ_SNR, &snr) == -1) snr=-1;
  unicast_reply_write(reply, "\t<frontend_ber>%d</frontend_ber>\n",ber);
  unicast_reply_write(reply, "\t<frontend_signal>%d</frontend_signal>\n",strength);
  unicast_reply_write(reply, "\t<frontend_snr>%d</frontend_snr>\n",snr);
  
  // Autoconfiguration state
  if (autoconf_vars->autoconfiguration!=0)
    unicast_reply_write(reply, "\t<autoconf_end>%d</autoconf_end>\n",0);
  else
    unicast_reply_write(reply, "\t<autoconf_end>%d</autoconf_end>\n",1);

  // CAM information
  #ifdef ENABLE_CAM_SUPPORT
    unicast_reply_write(reply, "\t<cam_support>%d</cam_support>\n",cam_vars->cam_support);
    unicast_reply_write(reply, "\t<cam_number>%d</cam_number>\n",cam_vars->cam_number);
    unicast_reply_write(reply, "\t<cam_menustring><![CDATA[%s]]></cam_menustring>\n",cam_vars->cam_menu_string);
    unicast_reply_write(reply, "\t<cam_initialized>%d</cam_initialized>\n",cam_vars->ca_resource_connected);
  #else
    unicast_reply_write(reply, "\t<cam_support>%d</cam_support>\n",0);
    unicast_reply_write(reply, "\t<cam_number>%d</cam_number>\n",0);
    unicast_reply_write(reply, "\t<cam_menustring><![CDATA[No CAM support]]></cam_menustring>\n");
    unicast_reply_write(reply, "\t<cam_initialized>%d</cam_initialized>\n",0);
  #endif

  // Channels list
  int curr_channel;
  for (curr_channel = 0; curr_channel < number_of_channels; curr_channel++)
  {
    unicast_reply_write(reply, "\t<channel number=\"%d\">\n",curr_channel+1);
    unicast_reply_write(reply, "\t\t<lcn>%d</lcn>\n",channels[curr_channel].logical_channel_number);
    unicast_reply_write(reply, "\t\t<name><![CDATA[%s]]></name>\n",channels[curr_channel].name);
    unicast_reply_write(reply, "\t\t<service_type type=\"%d\"><![CDATA[%s]]></service_type>\n",channels[curr_channel].channel_type,service_type_to_str(channels[curr_channel].channel_type));
	if (channels[curr_channel].portOut==0)
		unicast_reply_write(reply, "\t\t<ip_multicast><![CDATA[0.0.0.0]]></ip_multicast>\n");
	else
		unicast_reply_write(reply, "\t\t<ip_multicast><![CDATA[%s]]></ip_multicast>\n",channels[curr_channel].ip4Out);
    unicast_reply_write(reply, "\t\t<port_multicast>%d</port_multicast>\n",channels[curr_channel].portOut);
    unicast_reply_write(reply, "\t\t<is_up>%d</is_up>\n",channels[curr_channel].streamed_channel);
    unicast_reply_write(reply, "\t\t<traffic>%.0f</traffic>\n",channels[curr_channel].traffic);
    unicast_reply_write(reply, "\t\t<ratio_scrambled>%d</ratio_scrambled>\n",channels[curr_channel].ratio_scrambled);
    unicast_reply_write(reply, "\t\t<service_id>%d</service_id>\n",channels[curr_channel].service_id);
    unicast_reply_write(reply, "\t\t<pmt_pid>%d</pmt_pid>\n",channels[curr_channel].pmt_pid);
    unicast_reply_write(reply, "\t\t<unicast_port>%d</unicast_port>\n",channels[curr_channel].unicast_port);
    unicast_reply_write(reply, "\t\t<ca_sys>\n");
    for(int i=0;i<32;i++)
      if(channels[curr_channel].ca_sys_id[i]!=0)
        unicast_reply_write(reply, "\t\t\t<ca num=\"%d\"><![CDATA[%s]]></ca>\n",channels[curr_channel].ca_sys_id[i],ca_sys_id_to_str(channels[curr_channel].ca_sys_id[i]));
    unicast_reply_write(reply, "\t\t</ca_sys>\n");
    unicast_reply_write(reply, "\t\t<pids>\n");
    for(int i=0;i<channels[curr_channel].num_pids;i++)
      unicast_reply_write(reply, "\t\t\t<pid number=\"%d\" language=\"%s\"><![CDATA[%s]]></pid>\n", channels[curr_channel].pids[i], channels[curr_channel].pids_language[i], pid_type_to_str(channels[curr_channel].pids_type[i]));
    unicast_reply_write(reply, "\t\t</pids>\n");
    unicast_reply_write(reply, "\t</channel>\n");
  }

  // Ending XML content
  unicast_reply_write(reply, "</mumudvb>\n");

  // Cleaning all non acceptable characters for pseudo UTF-8 (in fact, US-ASCII) - Skipping BOM and last zero character
  unsigned char c;
  int j;
  for (j=3; j<reply->used_body; j++)
  {
    c=reply->buffer_body[j];
    if ((c<32 || c>127) && c!=9 && c!=10 && c!=13)
      reply->buffer_body[j]=32;
  }
  unicast_reply_send(reply, Socket, 200, "application/xml; charset=UTF-8");  

  // End of HTTP reply
  if (0 != unicast_reply_free(reply)) {
    log_message( log_module, MSG_INFO,"Error when releasing the HTTP reply after sendinf it\n");
    return -1;
  }
  return 0;
}

/** @brief Return the last MMI menu sent by CAM
*
* @param Socket the socket on wich the information have to be sent
*/
int
unicast_send_cam_menu (int Socket, void *cam_vars_v)
{
  #ifndef ENABLE_CAM_SUPPORT
  (void) cam_vars_v; //to make compiler happy
  #else
  cam_parameters_t *cam_vars=(cam_parameters_t *)cam_vars_v;
  #endif
  struct unicast_reply* reply = unicast_reply_init();
  if (NULL == reply)
  {
    log_message( log_module, MSG_INFO,"Unicast : Error when creating the HTTP reply\n");
    return -1;
  }
  
  // UTF-8 Byte Order Mark (BOM)
  unicast_reply_write(reply, "\xef\xbb\xbf");
  
  // Date time formatting
  time_t rawtime;
  time (&rawtime);
  char sdatetime[25];
  snprintf(sdatetime,25,"%s",ctime(&rawtime));

  // XML header
  unicast_reply_write(reply, "<?xml version=\"1.0\" encoding=\"UTF-8\" standalone=\"yes\"?>\n");

  // Starting XML content
  unicast_reply_write(reply, "<menu>\n");

  #ifdef ENABLE_CAM_SUPPORT
  // Sending the last menu if existing
  if (cam_vars->ca_resource_connected!=0)
  {
    if (cam_vars->cam_menulist_lines>0)
    {
      int i;
      for (i=0; i<cam_vars->cam_menulist_lines; i++)
        unicast_reply_write(reply, "%s",cam_vars->cam_menulist[i]);
    }
    else
    {
      unicast_reply_write(reply, "\t<datetime><![CDATA[%s]]></datetime>\n",sdatetime);
      unicast_reply_write(reply, "\t<cammenustring><![CDATA[%s]]></cammenustring>\n",cam_vars->cam_menu_string);
      unicast_reply_write(reply, "\t<object><![CDATA[NONE]]></object>\n");
      unicast_reply_write(reply, "\t<title><![CDATA[No menu to display]]></title>\n");
    }
  }
  else
  {
    unicast_reply_write(reply, "\t<datetime><![CDATA[%s]]></datetime>\n",sdatetime);
    unicast_reply_write(reply, "\t<object><![CDATA[NONE]]></object>\n");
    unicast_reply_write(reply, "\t<title><![CDATA[CAM not initialized!]]></title>\n");
  }
  #else
  unicast_reply_write(reply, "\t<datetime><![CDATA[%s]]></datetime>\n",sdatetime);
  unicast_reply_write(reply, "\t<object><![CDATA[NONE]]></object>\n");
  unicast_reply_write(reply, "\t<title><![CDATA[Compiled without CAM support]]></title>\n");
  #endif

  // Ending XML content
  unicast_reply_write(reply, "</menu>\n");

  // Cleaning all non acceptable characters for pseudo UTF-8 (in fact, US-ASCII) - Skipping BOM and last zero character
  unsigned char c;
  int j;
  for (j=3; j<reply->used_body; j++)
  {
    c=reply->buffer_body[j];
    if ((c<32 || c>127) && c!=9 && c!=10 && c!=13)
      reply->buffer_body[j]=32;
  }
  unicast_reply_send(reply, Socket, 200, "application/xml; charset=UTF-8");
  
  // End of HTTP reply
  if (0 != unicast_reply_free(reply)) {
    log_message( log_module, MSG_INFO,"Unicast : Error when releasing the HTTP reply after sendinf it\n");
    return -1;
  }
  return 0;
}
  
/** @brief Send an action to the CAM MMI menu
*
* @param Socket the socket on wich the information have to be sent
*/
int
unicast_send_cam_action (int Socket, char *Key, void *cam_vars_v)
{
  #ifndef ENABLE_CAM_SUPPORT
  (void) cam_vars_v; //to make compiler happy
  #else
  cam_parameters_t *cam_vars=(cam_parameters_t *)cam_vars_v;
  #endif
  struct unicast_reply* reply = unicast_reply_init();
  if (NULL == reply)
  {
    log_message( log_module, MSG_INFO,"Unicast : Error when creating the HTTP reply\n");
    return -1;
  }
  
  // UTF-8 Byte Order Mark (BOM)
  unicast_reply_write(reply, "\xef\xbb\xbf");
  
  // Date time formatting
  time_t rawtime;
  time (&rawtime);
  char sdatetime[25];
  snprintf(sdatetime,25,"%s",ctime(&rawtime));

  // XML header
  unicast_reply_write(reply, "<?xml version=\"1.0\" encoding=\"UTF-8\" standalone=\"yes\"?>\n");

  // Starting XML content
  unicast_reply_write(reply, "<action>\n");
  unicast_reply_write(reply, "\t<datetime><![CDATA[%.24s]]></datetime>\n",ctime(&rawtime));
  unicast_reply_write(reply, "\t<key><![CDATA[%c]]></key>\n",*Key);

  #ifdef ENABLE_CAM_SUPPORT
  // Check if valid action to be done [0-9] and 'M' and 'C' and 'O'
  int iKey=(int)*Key;
  if ((iKey>=48 && iKey<=57) || iKey==77 || iKey==67 || iKey==79)
  {
    // Check if CAM is initialized
    if (cam_vars->ca_resource_connected!=0)
    {
      // Disable auto response from now (as a manual action is asked)
      cam_vars->cam_mmi_autoresponse=0;
      // Numbers for MENU/LIST answer
      if (cam_vars->mmi_state==MMI_STATE_MENU && iKey>=48 && iKey<=57)
	  {
        log_message( log_module,  MSG_INFO, "Send CAM MENU key number %d\n",iKey-48);
        en50221_app_mmi_menu_answ(cam_vars->stdcam->mmi_resource, cam_vars->stdcam->mmi_session_number, iKey-48);
		cam_vars->mmi_state=MMI_STATE_OPEN;
	  }
      // 'M' = ask the menu - Always possible
      if (iKey==77)
	  {
	    log_message( log_module,  MSG_INFO, "Ask CAM to enter MENU\n");
        en50221_app_ai_entermenu(cam_vars->stdcam->ai_resource, cam_vars->stdcam->ai_session_number);
		cam_vars->mmi_state=MMI_STATE_OPEN;
	  }
      // Numbers for ENQUIRY answer
      if (cam_vars->mmi_state==MMI_STATE_ENQ && iKey>=48 && iKey<=57)
	  {
	    // We store the new key
		cam_vars->mmi_enq_answer[cam_vars->mmi_enq_entered]=iKey;
		cam_vars->mmi_enq_entered++;
        log_message( log_module,  MSG_INFO, "Received CAM ENQUIRY key number %d (%d of %d expected)\n", iKey-48, cam_vars->mmi_enq_entered, cam_vars->mmi_enq_length);
		// Test if the expected length is received
		if (cam_vars->mmi_enq_entered == cam_vars->mmi_enq_length)
		{
		  // We send the anwser
		  log_message( log_module,  MSG_INFO, "Sending ENQUIRY answer to CAM (answer has the expected length of %d)\n",cam_vars->mmi_enq_entered);
          en50221_app_mmi_answ(cam_vars->stdcam->mmi_resource, cam_vars->stdcam->mmi_session_number, MMI_ANSW_ID_ANSWER, (uint8_t*)cam_vars->mmi_enq_answer, cam_vars->mmi_enq_entered);
		  cam_vars->mmi_state=MMI_STATE_OPEN;
		}
	  }
      // 'C' = send CANCEL as an ENQUIRY answer
      if (cam_vars->mmi_state==MMI_STATE_ENQ && iKey==67)
	  {
	    log_message( log_module,  MSG_INFO, "Send CAM ENQUIRY key CANCEL\n");
        en50221_app_mmi_answ(cam_vars->stdcam->mmi_resource, cam_vars->stdcam->mmi_session_number, MMI_ANSW_ID_CANCEL, NULL, 0);
		cam_vars->mmi_state=MMI_STATE_OPEN;
	  }
      // OK
      unicast_reply_write(reply, "\t<result><![CDATA[OK]]></result>\n");
    }
    else
    {
      unicast_reply_write(reply, "\t<result><![CDATA[ERROR: CAM not initialized!]]></result>\n");
    }
  }
  else
  {
    unicast_reply_write(reply, "\t<result><![CDATA[ERROR: Unknown key!]]></result>\n");
  }
  #else
  unicast_reply_write(reply, "\t<result><![CDATA[Compiled without CAM support]]></result>\n");
  #endif
  
  // Ending XML content
  unicast_reply_write(reply, "</action>\n");

  // Cleaning all non acceptable characters for pseudo UTF-8 (in fact, US-ASCII) - Skipping BOM and last zero character
  unsigned char c;
  int j;
  for (j=3; j<reply->used_body; j++)
  {
    c=reply->buffer_body[j];
    if ((c<32 || c>127) && c!=9 && c!=10 && c!=13)
      reply->buffer_body[j]=32;
  }
  unicast_reply_send(reply, Socket, 200, "application/xml; charset=UTF-8");
  
  // End of HTTP reply
  if (0 != unicast_reply_free(reply)) {
    log_message( log_module, MSG_INFO,"Unicast : Error when releasing the HTTP reply after sendinf it\n");
    return -1;
  }
  return 0;
}








<|MERGE_RESOLUTION|>--- conflicted
+++ resolved
@@ -977,15 +977,9 @@
         unicast_reply_write(reply, "Channel number %d : %s<br>Unicast link : <a href=\"http://%s/bysid/%d\">http://%s/bysid/%d</a><br>Multicast ip : %s:%d<br><br>\r\n",
                             curr_channel+1,
                             channels[curr_channel].name,
-<<<<<<< HEAD
                             host,channels[curr_channel].service_id,
                             host,channels[curr_channel].service_id,
                             channels[curr_channel].ipOut,channels[curr_channel].portOut);
-=======
-                            host,curr_channel+1,
-                            host,curr_channel+1,
-                            channels[curr_channel].ip4Out,channels[curr_channel].portOut);
->>>>>>> 52985741
                             else
                               unicast_reply_write(reply, "Channel number %d : \"%s\"<br>Multicast ip : %s:%d<br><br>\r\n",curr_channel+1,channels[curr_channel].name,channels[curr_channel].ip4Out,channels[curr_channel].portOut);
     }
