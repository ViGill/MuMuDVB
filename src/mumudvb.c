--- conflicted
+++ resolved
@@ -1365,11 +1365,7 @@
            rewrite_vars.rewrite_sdt == OPTION_ON ) //AND we asked for rewrite
 	   {
 	     //we check the new packet and if it's fully updated we set the skip to 0
-<<<<<<< HEAD
 	     if(sdt_rewrite_new_global_packet(actual_ts_packet, &rewrite_vars)==1)
-=======
-	     if(sdt_rewrite_new_global_packet(actual_ts_packet, &rewrite_vars))
->>>>>>> 2be371d2
 	     {
 	       log_message(MSG_DETAIL,"The SDT version changed, we force the update of all the channels.\n");
 	       for (curr_channel = 0; curr_channel < chan_and_pids.number_of_channels; curr_channel++)
