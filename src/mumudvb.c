/* 
 * MuMuDVB - Stream a DVB transport stream.
 * Based on dvbstream by (C) Dave Chapman <dave@dchapman.com> 2001, 2002.
 * 
 * (C) 2004-2011 Brice DUBOST
 * 
 * Code for dealing with libdvben50221 inspired from zap_ca
 * Copyright (C) 2004, 2005 Manu Abraham <abraham.manu@gmail.com>
 * Copyright (C) 2006 Andrew de Quincey (adq_dvb@lidskialf.net)
 * 
 * Transcoding written by Utelisys Communications B.V.
 * Copyright (C) 2009 Utelisys Communications B.V.
 *
 * The latest version can be found at http://mumudvb.braice.net
 * 
 * Copyright notice:
 * 
 * This program is free software; you can redistribute it and/or modify
 * it under the terms of the GNU General Public License as published by
 * the Free Software Foundation; either version 2 of the License, or
 * (at your option) any later version.
 * 
 * This program is distributed in the hope that it will be useful,
 * but WITHOUT ANY WARRANTY; without even the implied warranty of
 * MERCHANTABILITY or FITNESS FOR A PARTICULAR PURPOSE.  See the
 * GNU General Public License for more details.
 * 
 * You should have received a copy of the GNU General Public License
 * along with this program; if not, write to the Free Software
 * Foundation, Inc., 675 Mass Ave, Cambridge, MA 02139, USA.
 *
 */


/** @file
 * @brief This file is the main file of MuMuDVB
 */


/** @mainpage Documentation for the mumudvb project
 * @section introduction
 * Mumudvb is a program that can redistribute streams from DVB on a network using
 * multicasting or HTTP unicast. It is able to multicast a whole DVB transponder by assigning
 * each channel to a different multicast IP.
 *
 * @section Main features

 * Stream channels from a transponder on different multicast IPs

 * The program can rewrite the PAT Pid in order to announce only present channels (useful for some set-top boxes)

 * Support for scrambled channels (if you don't have a CAM you can use sasc-ng, but check if it's allowed in you country)

 * Support for autoconfiguration

 * Generation of SAP announces

 *@section files
 * mumudvb.h header containing global information 
 *
 * autoconf.c autoconf.h code related to autoconfiguration
 *
 * cam.c cam.h : code related to the support of scrambled channels
 *
 * crc32.c : the crc32 table
 *
 * dvb.c dvb.h functions related to the DVB card : oppening filters, file descriptors etc
 *
 * log.c logging functions
 *
 * pat_rewrite.c rewrite.h : the functions associated with the rewrite of the PAT pid
 *
 * sdt_rewrite.c rewrite.h : the functions associated with the rewrite of the SDT pid
 *
 * sap.c sap.h : sap announces
 *
 * ts.c ts.h : function related to the MPEG-TS parsing
 *
 * tune.c tune.h : tuning of the dvb card
 *
 * network.c network.h : networking ie openning sockets, sending packets
 *
 * unicast_http.c unicast_http.h : HTTP unicast
 */

#define _GNU_SOURCE		//in order to use program_invocation_short_name (extension gnu)

extern char *program_invocation_short_name;

#include "config.h"

// Linux includes:
#include <stdio.h>
#include <stdlib.h>
#include <ctype.h>
#include <sys/time.h>
#include <sys/poll.h>
#include <sys/stat.h>
#include <stdint.h>
#include <resolv.h>
#include <fcntl.h>
#include <unistd.h>
#include <signal.h>
#include <values.h>
#include <string.h>
#include <syslog.h>
#include <getopt.h>
#include <errno.h>
#include <time.h>
#include <linux/dvb/version.h>
#include <sys/mman.h>

#include "mumudvb.h"
#include "tune.h"
#include "network.h"
#include "dvb.h"
#ifdef ENABLE_CAM_SUPPORT
#include "cam.h"
#endif
#ifdef ENABLE_SCAM_SUPPORT
#include "scam_capmt.h"
#include "scam_common.h"
#include "scam_getcw.h"
#include "scam_decsa.h"
#endif
#include "ts.h"
#include "errors.h"
#include "autoconf.h"
#include "sap.h"
#include "rewrite.h"
#include "unicast_http.h"
#include "rtp.h"
#include "log.h"
#ifdef ENABLE_TRANSCODING
#include "transcode.h"
#endif


static char *log_module="Main: ";

/* Signal handling code shamelessly copied from VDR by Klaus Schmidinger 
   - see http://www.cadsoft.de/people/kls/vdr/index.htm */

// global variables used by SignalHandler
long now;
long real_start_time;
int *card_tuned;
int received_signal = 0;

int timeout_no_diff = ALARM_TIME_TIMEOUT_NO_DIFF;
// file descriptors
fds_t fds; /** File descriptors associated with the card */
int no_daemon = 0;
int Interrupted = 0;
int  write_streamed_channels=1;
uint64_t now_time;
pthread_t signalpowerthread;
pthread_t cardthread;
pthread_t monitorthread;
card_thread_parameters_t cardthreadparams;


mumudvb_chan_and_pids_t chan_and_pids={
  .number_of_channels=0,
  .dont_send_scrambled=0,
  .filter_transport_error=0,
  .psi_tables_filtering=PSI_TABLES_FILTERING_NONE,
  .check_cc=0,
};


//multicast parameters
multicast_parameters_t multicast_vars={
  .multicast=1,
  .multicast_ipv6=0,
  .multicast_ipv4=1,
  .ttl=DEFAULT_TTL,
  .common_port = 1234,
  .auto_join=0,
  .rtp_header = 0,
  .iface4="\0",
  .iface6="\0",
};

//Parameters for HTTP unicast
unicast_parameters_t unicast_vars={
	.unicast=0,
	.ipOut="0.0.0.0",
	.portOut=4242,
	.portOut_str=NULL,
	.consecutive_errors_timeout=UNICAST_CONSECUTIVE_ERROR_TIMEOUT,
	.max_clients=-1,
	.queue_max_size=UNICAST_DEFAULT_QUEUE_MAX,
	.socket_sendbuf_size=0,
	.flush_on_eagain=0,
};




//autoconfiguration
autoconf_parameters_t autoconf_vars={
  .autoconfiguration=0,
  .autoconf_radios=0,
  .autoconf_scrambled=0,
  .autoconf_pid_update=1,
  .autoconf_ip4="239.100.%card.%number",
  .autoconf_ip6="FF15:4242::%server:%card:%number",
  .time_start_autoconfiguration=0,
  .transport_stream_id=-1,
  .autoconf_temp_pat=NULL,
  .autoconf_temp_sdt=NULL,
  .autoconf_temp_psip=NULL,
  .services=NULL,
  .autoconf_unicast_port="\0",
  .autoconf_multicast_port="\0",
  .num_service_id=0,
  .name_template="\0",
};



//Parameters for rewriting
rewrite_parameters_t rewrite_vars={
  .rewrite_pat = OPTION_UNDEFINED,
  .pat_version=-1,
  .full_pat=NULL,
  .pat_needs_update=1,
  .full_pat_ok=0,
  .pat_continuity_counter=0,
  .rewrite_sdt = OPTION_UNDEFINED,
  .sdt_version=-1,
  .full_sdt=NULL,
  .sdt_needs_update=1,
  .full_sdt_ok=0,
  .sdt_continuity_counter=0,
  .eit_sort=OPTION_UNDEFINED,
  .sdt_force_eit=OPTION_UNDEFINED,
};



#ifdef ENABLE_TRANSCODING
/** The transcode options defined for all the channels */
transcode_options_t global_transcode_opt;
#endif

//logging
extern log_params_t log_params;

// prototypes
static void SignalHandler (int signum);//below
int read_multicast_configuration(multicast_parameters_t *, mumudvb_channel_t *, int, int *, char *); //in multicast.c
void *monitor_func(void* arg);
int mumudvb_close(monitor_parameters_t* monitor_thread_params, unicast_parameters_t* unicast_vars, int* strengththreadshutdown, void *cam_vars_v, void *scam_vars_v, char* filename_channels_not_streamed,char *filename_channels_streamed, char *filename_pid, int Interrupted);



int
    main (int argc, char **argv)
{

  //sap announces
  sap_parameters_t sap_vars={
    .sap_messages4=NULL,
    .sap_messages6=NULL,
    .sap=OPTION_UNDEFINED, //No sap by default
    .sap_interval=SAP_DEFAULT_INTERVAL,
    .sap_sending_ip4="0.0.0.0",
    .sap_sending_ip6="::",
    .sap_default_group="",
    .sap_organisation="MuMuDVB",
    .sap_uri="\0",
    .sap_ttl=SAP_DEFAULT_TTL,
  };

  //Statistics
  stats_infos_t stats_infos={
  .stats_num_packets_received=0,
  .stats_num_reads=0,
  .show_buffer_stats=0,
  .show_buffer_stats_time = 0,
  .show_buffer_stats_interval = 120,
  .show_traffic = 0,
  .show_traffic_time = 0,
  .compute_traffic_time = 0,
  .show_traffic_interval = 10,
  .compute_traffic_interval = 10,
  .up_threshold = 80,
  .down_threshold = 30,
  .debug_updown = 0,
  };


  //tuning parameters
  tuning_parameters_t tuneparams={
    .card = 0,
    .tuner = 0,
    .card_dev_path="",
    .card_tuned = 0,
    .tuning_timeout = ALARM_TIME_TIMEOUT,
    .freq = 0,
    .srate = 0,
    .pol = 0,
    .lnb_voltage_off=0,
    .lnb_type=LNB_UNIVERSAL,
    .lnb_lof_standard=DEFAULT_LOF_STANDARD,
    .lnb_slof=DEFAULT_SLOF,
    .lnb_lof_low=DEFAULT_LOF1_UNIVERSAL,
    .lnb_lof_high=DEFAULT_LOF2_UNIVERSAL,
    .sat_number = 0,
    .switch_type = 'C',
    .modulation_set = 0,
    .display_strenght = 0,
    .check_status = 1,
    .strengththreadshutdown = 0,
    .HP_CodeRate = HP_CODERATE_DEFAULT,//cf tune.h
    .LP_CodeRate = LP_CODERATE_DEFAULT,
    .TransmissionMode = TRANSMISSION_MODE_DEFAULT,
    .guardInterval = GUARD_INTERVAL_DEFAULT,
    .bandwidth = BANDWIDTH_DEFAULT,
    .hier = HIERARCHY_DEFAULT,
    .fe_type=FE_QPSK, //sat by default
  #if DVB_API_VERSION >= 5
    .delivery_system=SYS_UNDEFINED,
    .rolloff=ROLLOFF_35,
  #endif
  };
  card_tuned=&tuneparams.card_tuned;


  #ifdef ENABLE_CAM_SUPPORT
  //CAM (Conditionnal Access Modules : for scrambled channels)
  cam_parameters_t cam_vars={
    .cam_support = 0,
    .cam_number=0,
    .cam_reask_interval=0,
    .need_reset=0,
    .reset_counts=0,
    .reset_interval=CAM_DEFAULT_RESET_INTERVAL,
    .timeout_no_cam_init=CAM_DEFAULT_RESET_INTERVAL,
    .max_reset_number=CAM_DEFAULT_MAX_RESET_NUM,
    .tl=NULL,
    .sl=NULL,
    .stdcam=NULL,
    .ca_resource_connected=0,
    .mmi_state = MMI_STATE_CLOSED,
    .ca_info_ok_time=0,
    .cam_delay_pmt_send=0,
    .cam_interval_pmt_send=3,
    .cam_pmt_send_time=0,
    .cam_mmi_autoresponse=1,
    .cam_pmt_follow=1,
    .cam_menulist_str = EMPTY_STRING,
    .cam_menu_string = EMPTY_STRING,
  };
  mumu_string_append(&cam_vars.cam_menu_string,"Not retrieved");
  cam_parameters_t *cam_vars_ptr=&cam_vars;
  #else
  void *cam_vars_ptr=NULL;
  #endif


  #ifdef ENABLE_SCAM_SUPPORT
  //SCAM (software conditionnal Access Modules : for scrambled channels)
  scam_parameters_t scam_vars={
	  .scam_support = 0,
	  .getcwthread_shutdown=0,
  };
  scam_parameters_t *scam_vars_ptr=&scam_vars;
  #else
  void *scam_vars_ptr=NULL;
  #endif

  char filename_channels_not_streamed[DEFAULT_PATH_LEN];
  char filename_channels_streamed[DEFAULT_PATH_LEN];
  char filename_pid[DEFAULT_PATH_LEN]=PIDFILE_PATH;
  char filename_gen_conf[DEFAULT_PATH_LEN];

  int server_id = 0; /** The server id for the template %server */

  int k,iRet,cmdlinecard;
  cmdlinecard=-1;

  //MPEG2-TS reception and sort
  int pid;			/** pid of the current mpeg2 packet */
  int ScramblingControl;
  int continuity_counter;

  /** The buffer for the card */
  card_buffer_t card_buffer;
  memset (&card_buffer, 0, sizeof (card_buffer_t));
  card_buffer.dvr_buffer_size=DEFAULT_TS_BUFFER_SIZE;
  card_buffer.max_thread_buffer_size=DEFAULT_THREAD_BUFFER_SIZE;
  /** List of mandatory pids */
  uint8_t mandatory_pid[MAX_MANDATORY_PID_NUMBER];

  struct timeval tv;

  //files
  char *conf_filename = NULL;
  FILE *conf_file;
  FILE *channels_diff;
  FILE *channels_not_streamed;
#ifdef ENABLE_CAM_SUPPORT
  FILE *cam_info;
#endif
  FILE *pidfile;
  char *dump_filename = NULL;
  FILE *dump_file;

  // configuration file parsing
  int curr_channel = 0;
  int curr_pid = 0;
  int send_packet=0;
  int channel_start = 0;
  char current_line[CONF_LINELEN];
  char *substring=NULL;
  char delimiteurs[] = CONFIG_FILE_SEPARATOR;


  uint8_t hi_mappids[8193];
  uint8_t lo_mappids[8193];


  // Initialise PID map
  for (k = 0; k < 8193; k++)
  {
    hi_mappids[k] = (k >> 8);
    lo_mappids[k] = (k & 0xff);
  }

  /******************************************************/
  //Getopt
  /******************************************************/
  const char short_options[] = "c:sdthvql";
  const struct option long_options[] = {
    {"config", required_argument, NULL, 'c'},
    {"signal", no_argument, NULL, 's'},
    {"traffic", no_argument, NULL, 't'},
    {"server_id", required_argument, NULL, 'i'},
    {"debug", no_argument, NULL, 'd'},
    {"help", no_argument, NULL, 'h'},
    {"list-cards", no_argument, NULL, 'l'},
    {"card", required_argument, NULL, 'a'},
    {"dumpfile", required_argument, NULL, 'z'},
    {0, 0, 0, 0}
  };
  int c, option_index = 0;
  int listingcards=0;
  if (argc == 1)
  {
    usage (program_invocation_short_name);
    exit(ERROR_ARGS);
  }

  while (1)
  {
    c = getopt_long (argc, argv, short_options,
                     long_options, &option_index);

    if (c == -1)
    {
      break;
    }
    switch (c)
    {
      case 'c':
        conf_filename = (char *) malloc (strlen (optarg) + 1);
        if (!conf_filename)
        {
          log_message( log_module, MSG_ERROR,"Problem with malloc : %s file : %s line %d\n",strerror(errno),__FILE__,__LINE__);
          exit(ERROR_MEMORY);
        }
        strncpy (conf_filename, optarg, strlen (optarg) + 1);
        break;
      case 'a':
        cmdlinecard=atoi(optarg);
        break;
      case 's':
        tuneparams.display_strenght = 1;
        break;
      case 'i':
        server_id = atoi(optarg);
        break;
      case 't':
        stats_infos.show_traffic = 1;
        break;
      case 'd':
        no_daemon = 1;
        break;
      case 'v':
        log_params.verbosity++;
        break;
      case 'q':
        log_params.verbosity--;
        break;
      case 'h':
        usage (program_invocation_short_name);
        exit(ERROR_ARGS);
        break;
      case 'l':
	listingcards=1;
        break;
      case 'z':
        dump_filename = (char *) malloc (strlen (optarg) + 1);
        if (!dump_filename)
        {
          log_message( log_module, MSG_ERROR,"Problem with malloc : %s file : %s line %d\n",strerror(errno),__FILE__,__LINE__);
          exit(ERROR_MEMORY);
        }
        strncpy (dump_filename, optarg, strlen (optarg) + 1);
        log_message( log_module, MSG_WARN,"You've decided to dump the received stream into %s. Be warned, it can grow quite fast", dump_filename);
        break;
    }
  }
  if (optind < argc)
  {
    usage (program_invocation_short_name);
    exit(ERROR_ARGS);
  }

  /******************************************************/
  //end of command line options parsing
  /******************************************************/

  if(listingcards)
    {
      print_info ();
      list_dvb_cards ();
      exit(0);
    }

  // DO NOT REMOVE (make mumudvb a deamon)
  if(!no_daemon)
    if(daemon(42,0))
  {
    log_message( log_module,  MSG_WARN, "Cannot daemonize: %s\n",
                 strerror (errno));
    exit(666); //FIXME : use an error
  }

  //If the user didn't defined a prefered logging way, and we daemonise, we set to syslog
  if (!no_daemon)
  {
    if(log_params.log_type==LOGGING_UNDEFINED)
    {
      openlog ("MUMUDVB", LOG_PID, 0);
      log_params.log_type=LOGGING_SYSLOG;
      log_params.syslog_initialised=1;
    }
  }

  //Display general information
  print_info ();

  //paranoya we clear all the content of all the channels
  memset (&chan_and_pids.channels, 0, sizeof (mumudvb_channel_t)*MAX_CHANNELS);


  /******************************************************/
  // config file displaying
  /******************************************************/
  conf_file = fopen (conf_filename, "r");
  if (conf_file == NULL)
  {
    log_message( log_module,  MSG_ERROR, "%s: %s\n",
                 conf_filename, strerror (errno));
    free(conf_filename);
    exit(ERROR_CONF_FILE);
  }
  log_message( log_module, MSG_FLOOD,"==== Configuration file ====");
  int line_num=1;
   while (fgets (current_line, CONF_LINELEN, conf_file))
  {
    int line_len;
    //We suppress the end of line
    line_len=strlen(current_line);
    if(current_line[line_len-1]=='\r' ||current_line[line_len-1]=='\n')
      current_line[line_len-1]=0;
    log_message( log_module, MSG_FLOOD,"%03d %s\n",line_num,current_line);
    line_num++;
  }
  log_message( log_module, MSG_FLOOD,"============ done ===========\n");
  fclose (conf_file);
  /******************************************************/
  // config file reading
  /******************************************************/
  conf_file = fopen (conf_filename, "r");
  if (conf_file == NULL)
  {
    log_message( log_module,  MSG_ERROR, "%s: %s\n",
                 conf_filename, strerror (errno));
    free(conf_filename);
    exit(ERROR_CONF_FILE);
  }

  curr_channel=-1;
  int curr_channel_old=-1;
  // we scan config file
  // see doc/README_CONF* for further information
  int line_len;
  while (fgets (current_line, CONF_LINELEN, conf_file))
  {
    //We suppress the end of line (this can disturb atoi if there is spaces at the end of the line)
    //Thanks to Pierre Gronlier pierre.gronlier at gmail.com for finding that bug
    line_len=strlen(current_line);
    if(current_line[line_len-1]=='\r' ||current_line[line_len-1]=='\n')
      current_line[line_len-1]=0;

    //Line without "=" we continue
    if(strstr(current_line,"=")==NULL)
    {
      //We check if it's not a channel_next line
      substring = strtok (current_line, delimiteurs);
      //If nothing in the substring we avoid the segfault in the next line
      if(substring == NULL)
        continue;
      if(strcmp (substring, "channel_next") )
        continue;
    }
      //commentary
    if (current_line[0] == '#')
      continue;
      //We split the line
    substring = strtok (current_line, delimiteurs);

      //If nothing in the substring we avoid the segfault in the next line
    if(substring == NULL)
      continue;

      //commentary
    if (substring[0] == '#')
      continue;

    if(curr_channel<0)
      channel_start=0;
    else
      channel_start=1;
    if((iRet=read_tuning_configuration(&tuneparams, substring))) //Read the line concerning the tuning parameters
    {
      if(iRet==-1)
        exit(ERROR_CONF);
    }
    else if((iRet=read_autoconfiguration_configuration(&autoconf_vars, substring))) //Read the line concerning the autoconfiguration parameters
    {
      if(iRet==-1)
        exit(ERROR_CONF);
    }
    else if((iRet=read_sap_configuration(&sap_vars, &chan_and_pids.channels[curr_channel], channel_start, substring))) //Read the line concerning the sap parameters
    {
      if(iRet==-1)
        exit(ERROR_CONF);
    }
#ifdef ENABLE_CAM_SUPPORT
    else if((iRet=read_cam_configuration(cam_vars_ptr, &chan_and_pids.channels[curr_channel], channel_start, substring))) //Read the line concerning the cam parameters
    {
      if(iRet==-1)
        exit(ERROR_CONF);
    }
#endif
#ifdef ENABLE_SCAM_SUPPORT
    else if((iRet=read_scam_configuration(scam_vars_ptr, &chan_and_pids.channels[curr_channel], channel_start, substring))) //Read the line concerning the cam parameters
    {
      if(iRet==-1)
        exit(ERROR_CONF);
    }
#endif
    else if((iRet=read_unicast_configuration(&unicast_vars, &chan_and_pids.channels[curr_channel], channel_start, substring))) //Read the line concerning the unicast parameters
    {
      if(iRet==-1)
        exit(ERROR_CONF);
    }
    else if((iRet=read_multicast_configuration(&multicast_vars, chan_and_pids.channels, channel_start, &curr_channel, substring))) //Read the line concerning the multicast parameters
    {
      if(iRet==-1)
        exit(ERROR_CONF);
    }
    else if((iRet=read_rewrite_configuration(&rewrite_vars, substring))) //Read the line concerning the rewrite parameters
    {
      if(iRet==-1)
        exit(ERROR_CONF);
    }
#ifdef ENABLE_TRANSCODING
    else if ((transcode_read_option((curr_channel>=0)?&chan_and_pids.channels[curr_channel].transcode_options : &global_transcode_opt, delimiteurs, &substring)))
    {
      continue;
    }
#endif
    else if((iRet=read_logging_configuration(&stats_infos, substring))) //Read the line concerning the logging parameters
    {
      if(iRet==-1)
        exit(ERROR_CONF);
    }
    else if (!strcmp (substring, "channel_next"))
    {
      curr_channel++;
      log_message( log_module, MSG_INFO,"channel next\n");
    }
    else if (!strcmp (substring, "timeout_no_diff"))
    {
      substring = strtok (NULL, delimiteurs);
      timeout_no_diff= atoi (substring);
    }
    else if (!strcmp (substring, "dont_send_scrambled"))
    {
      substring = strtok (NULL, delimiteurs);
      chan_and_pids.dont_send_scrambled = atoi (substring);
    }
    else if (!strcmp (substring, "filter_transport_error"))
    {
      substring = strtok (NULL, delimiteurs);
      chan_and_pids.filter_transport_error = atoi (substring);
    }
    else if (!strcmp (substring, "psi_tables_filtering"))
    {
      substring = strtok (NULL, delimiteurs);
      if (!strcmp (substring, "pat"))
        chan_and_pids.psi_tables_filtering = PSI_TABLES_FILTERING_PAT_ONLY;
      else if (!strcmp (substring, "pat_cat"))
        chan_and_pids.psi_tables_filtering = PSI_TABLES_FILTERING_PAT_CAT_ONLY;
      else if (!strcmp (substring, "none"))
        chan_and_pids.psi_tables_filtering = PSI_TABLES_FILTERING_NONE;
      if (chan_and_pids.psi_tables_filtering == PSI_TABLES_FILTERING_PAT_ONLY)
        log_message( log_module,  MSG_INFO, "You have enabled PSI tables filtering, only PAT will be send\n");
      if (chan_and_pids.psi_tables_filtering == PSI_TABLES_FILTERING_PAT_CAT_ONLY)
        log_message( log_module,  MSG_INFO, "You have enabled PSI tables filtering, only PAT and CAT will be send\n");
    }
    else if (!strcmp (substring, "dvr_buffer_size"))
    {
      substring = strtok (NULL, delimiteurs);
      card_buffer.dvr_buffer_size = atoi (substring);
      if(card_buffer.dvr_buffer_size<=0)
      {
        log_message( log_module,  MSG_WARN,
                     "The buffer size MUST be >0, forced to 1 packet\n");
        card_buffer.dvr_buffer_size = 1;
      }
      stats_infos.show_buffer_stats=1;
    }
    else if (!strcmp (substring, "dvr_thread"))
    {
      substring = strtok (NULL, delimiteurs);
      card_buffer.threaded_read = atoi (substring);
      if(card_buffer.threaded_read)
      {
        log_message( log_module,  MSG_WARN,
                     "You want to use a thread for reading the card, please report bugs/problems\n");
      }
    }
    else if (!strcmp (substring, "dvr_thread_buffer_size"))
    {
      substring = strtok (NULL, delimiteurs);
      card_buffer.max_thread_buffer_size = atoi (substring);
    }
    else if ((!strcmp (substring, "service_id")) || (!strcmp (substring, "ts_id")))
    {
      if(!strcmp (substring, "ts_id"))
        log_message( log_module,  MSG_WARN, "The option ts_id is depreciated, use service_id instead.\n");
      if ( channel_start == 0)
      {
        log_message( log_module,  MSG_ERROR,
                     "service_id : You have to start a channel first (using ip= or channel_next)\n");
        exit(ERROR_CONF);
      }
      substring = strtok (NULL, delimiteurs);
      chan_and_pids.channels[curr_channel].service_id = atoi (substring);
    }
    else if (!strcmp (substring, "pids"))
    {
      curr_pid = 0;
      if ( channel_start == 0)
      {
        log_message( log_module,  MSG_ERROR,
                     "pids : You have to start a channel first (using ip= or channel_next)\n");
        exit(ERROR_CONF);
      }
      if (multicast_vars.common_port!=0 && chan_and_pids.channels[curr_channel].portOut == 0)
        chan_and_pids.channels[curr_channel].portOut = multicast_vars.common_port;
      while ((substring = strtok (NULL, delimiteurs)) != NULL)
      {
        chan_and_pids.channels[curr_channel].pids[curr_pid] = atoi (substring);
        // we see if the given pid is good
        if (chan_and_pids.channels[curr_channel].pids[curr_pid] < 10 || chan_and_pids.channels[curr_channel].pids[curr_pid] >= 8193)
        {
          log_message( log_module,  MSG_ERROR,
                       "Config issue : %s in pids, given pid : %d\n",
                       conf_filename, chan_and_pids.channels[curr_channel].pids[curr_pid]);
          exit(ERROR_CONF);
        }
        curr_pid++;
        if (curr_pid >= MAX_PIDS_PAR_CHAINE)
        {
          log_message( log_module,  MSG_ERROR,
                       "Too many pids : %d channel : %d\n",
                       curr_pid, curr_channel);
          exit(ERROR_CONF);
        }
      }
      chan_and_pids.channels[curr_channel].num_pids = curr_pid;
    }
    else if (!strcmp (substring, "name"))
    {
      if ( channel_start == 0)
      {
        log_message( log_module,  MSG_ERROR,
                     "name : You have to start a channel first (using ip= or channel_next)\n");
        exit(ERROR_CONF);
      }
	  // other substring extraction method in order to keep spaces
      substring = strtok (NULL, "=");
      if (!(strlen (substring) >= MAX_NAME_LEN - 1))
        strcpy(chan_and_pids.channels[curr_channel].name,strtok(substring,"\n"));
      else
      {
        log_message( log_module,  MSG_WARN,"Channel name too long\n");
        strncpy(chan_and_pids.channels[curr_channel].name,strtok(substring,"\n"),MAX_NAME_LEN-1);
        chan_and_pids.channels[curr_channel].name[MAX_NAME_LEN-1]='\0';
      }
    }
    else if (!strcmp (substring, "server_id"))
    {
      substring = strtok (NULL, delimiteurs);
      server_id = atoi (substring);
    }
    else if (!strcmp (substring, "filename_pid"))
    {
      substring = strtok (NULL, delimiteurs);
      if(strlen(substring)>=DEFAULT_PATH_LEN)
      {
        log_message(log_module,MSG_WARN,"filename_pid too long \n");
      }
      else
        strcpy(filename_pid,substring);
    }
   else if (!strcmp (substring, "check_cc"))
    {
      substring = strtok (NULL, delimiteurs);
      chan_and_pids.check_cc = atoi (substring);
    }
    else
    {
      if(strlen (current_line) > 1)
        log_message( log_module,  MSG_WARN,
                     "Config issue : unknow symbol : %s\n\n", substring);
      continue;
    }

    if (curr_channel > MAX_CHANNELS)
    {
      log_message( log_module,  MSG_ERROR, "Too many channels : %d limit : %d\n",
                   curr_channel, MAX_CHANNELS);
      exit(ERROR_TOO_CHANNELS);
    }

    //A new channel have been defined
    if(curr_channel_old != curr_channel)
    {
      curr_channel_old = curr_channel;
      #ifdef ENABLE_TRANSCODING
      //We copy the common transcode options to the new channel
      transcode_copy_options(&global_transcode_opt,&chan_and_pids.channels[curr_channel].transcode_options);
      #endif
    }
  }
  fclose (conf_file);


  //Autoconfiguration full is the simple mode for autoconfiguration, we set other option by default
  if(autoconf_vars.autoconfiguration==AUTOCONF_MODE_FULL)
  {
    if((sap_vars.sap == OPTION_UNDEFINED) && (multicast_vars.multicast))
    {
      log_message( log_module,  MSG_INFO,
                   "Full autoconfiguration, we activate SAP announces. if you want to deactivate them see the README.\n");
      sap_vars.sap=OPTION_ON;
    }
    if(rewrite_vars.rewrite_pat == OPTION_UNDEFINED)
    {
      rewrite_vars.rewrite_pat=OPTION_ON;
      log_message( log_module,  MSG_INFO,
                   "Full autoconfiguration, we activate PAT rewritting. if you want to deactivate it see the README.\n");
    }
    if(rewrite_vars.rewrite_sdt == OPTION_UNDEFINED)
    {
      rewrite_vars.rewrite_sdt=OPTION_ON;
      log_message( log_module,  MSG_INFO,
                   "Full autoconfiguration, we activate SDT rewritting. if you want to deactivate it see the README.\n");
    }
    if(rewrite_vars.eit_sort == OPTION_UNDEFINED)
    {
      rewrite_vars.eit_sort=OPTION_ON;
      log_message( log_module,  MSG_INFO,
                   "Full autoconfiguration, we activate sorting of the EIT PID. if you want to deactivate it see the README.\n");
    }
  }
  if(card_buffer.max_thread_buffer_size<card_buffer.dvr_buffer_size)
  {
    log_message( log_module,  MSG_WARN,
		 "Warning : You set a thread buffer size lower than your dvr buffer size, it's not possible to use such values. I increase your dvr_thread_buffer_size ...\n");
		 card_buffer.max_thread_buffer_size=card_buffer.dvr_buffer_size;
  }

  //If we specified a card number on the command line, it overrides the config file
  if(cmdlinecard!=-1)
    tuneparams.card=cmdlinecard;
  //if no specific path for the DVB device, we use the default one
  if((!strlen(tuneparams.card_dev_path))||(cmdlinecard!=-1))
    sprintf(tuneparams.card_dev_path,DVB_DEV_PATH,tuneparams.card);


  //If we specified a string for the unicast port out, we parse it
  if(unicast_vars.portOut_str!=NULL)
  {
    int len;
    len=strlen(unicast_vars.portOut_str)+1;
    char number[10];
    sprintf(number,"%d",tuneparams.card);
    unicast_vars.portOut_str=mumu_string_replace(unicast_vars.portOut_str,&len,1,"%card",number);
    sprintf(number,"%d",tuneparams.tuner);
    unicast_vars.portOut_str=mumu_string_replace(unicast_vars.portOut_str,&len,1,"%tuner",number);
    sprintf(number,"%d",server_id);
    unicast_vars.portOut_str=mumu_string_replace(unicast_vars.portOut_str,&len,1,"%server",number);
    unicast_vars.portOut=string_comput(unicast_vars.portOut_str);
    log_message( "Unicast: ", MSG_DEBUG, "computed unicast master port : %d\n",unicast_vars.portOut);
  }

  if(log_params.log_file_path!=NULL)
  {
    int len;
    len=strlen(log_params.log_file_path)+1;
    char number[10];
    sprintf(number,"%d",tuneparams.card);
    log_params.log_file_path=mumu_string_replace(log_params.log_file_path,&len,1,"%card",number);
    sprintf(number,"%d",tuneparams.tuner);
    log_params.log_file_path=mumu_string_replace(log_params.log_file_path,&len,1,"%tuner",number);
    sprintf(number,"%d",server_id);
    log_params.log_file_path=mumu_string_replace(log_params.log_file_path,&len,1,"%server",number);
    log_params.log_file = fopen (log_params.log_file_path, "a");
    if (log_params.log_file)
      log_params.log_type |= LOGGING_FILE;
    else
      log_message(log_module,MSG_WARN,"Cannot open log file %s: %s\n", substring, strerror (errno));
  }
  /******************************************************/
  //end of config file reading
  /******************************************************/

  // Show in log that we are starting
  log_message( log_module,  MSG_INFO,"========== End of configuration, MuMuDVB version %s is starting ==========",VERSION);

  // + 1 Because of the new syntax
  chan_and_pids.number_of_channels = curr_channel+1;
  /*****************************************************/
  //Autoconfiguration init
  /*****************************************************/

  if(autoconf_vars.autoconfiguration)
  {
    if(autoconf_vars.autoconf_pid_update)
    {
      log_message( "Autoconf: ", MSG_INFO,
                   "The autoconfiguration auto update is enabled. If you want to disable it put \"autoconf_pid_update=0\" in your config file.\n");
    }
    //In case of autoconfiguration, we generate a config file with the channels discovered
    //Here we generate the header, ie we take the actual config file and copy it removing the channels
    sprintf (filename_gen_conf, GEN_CONF_PATH,
             tuneparams.card, tuneparams.tuner);
    gen_config_file_header(conf_filename, filename_gen_conf);
  }
  else
    autoconf_vars.autoconf_pid_update=0;
  /*****************************************************/
  //End of Autoconfiguration init
  /*****************************************************/

  //Transcoding, we apply the templates
#ifdef ENABLE_TRANSCODING
  for (curr_channel = 0; curr_channel < MAX_CHANNELS; curr_channel++)
  {
    transcode_options_apply_templates(&chan_and_pids.channels[curr_channel].transcode_options,tuneparams.card,tuneparams.tuner,server_id,curr_channel);
  }
#endif

  //We deactivate things depending on multicast if multicast is suppressed
  if(!multicast_vars.ttl)
  {
    log_message( log_module,  MSG_INFO, "The multicast TTL is set to 0, multicast will be deactivated.\n");
    multicast_vars.multicast=0;
  }
  if(!multicast_vars.multicast)
  {
#ifdef ENABLE_TRANSCODING
    for (curr_channel = 0; curr_channel < MAX_CHANNELS; curr_channel++)
    {
      if(chan_and_pids.channels[curr_channel].transcode_options.enable)
      {
	log_message( log_module,  MSG_INFO, "NO Multicast, transcoding deactivated for channel \"%s\".\n", chan_and_pids.channels[curr_channel].name);
	chan_and_pids.channels[curr_channel].transcode_options.enable=0;
      }
    }
#endif
      if(multicast_vars.rtp_header)
      {
	multicast_vars.rtp_header=0;
	log_message( log_module,  MSG_INFO, "NO Multicast, RTP Header is deactivated.\n");
      }
      if(sap_vars.sap==OPTION_ON)
      {
	log_message( log_module,  MSG_INFO, "NO Multicast, SAP announces are deactivated.\n");
	sap_vars.sap=OPTION_OFF;
      }
  }
  free(conf_filename);
  if(!multicast_vars.multicast && !unicast_vars.unicast)
  {
    log_message( log_module,  MSG_ERROR, "NO Multicast AND NO unicast. No data can be send :(, Exciting ....\n");
    Interrupted=ERROR_CONF<<8;
    goto mumudvb_close_goto;
  }



  // we clear them by paranoia
  sprintf (filename_channels_streamed, STREAMED_LIST_PATH,
           tuneparams.card, tuneparams.tuner);
  sprintf (filename_channels_not_streamed, NOT_STREAMED_LIST_PATH,
           tuneparams.card, tuneparams.tuner);
#ifdef ENABLE_CAM_SUPPORT
  sprintf (cam_vars.filename_cam_info, CAM_INFO_LIST_PATH,
           tuneparams.card, tuneparams.tuner);
#endif
  channels_diff = fopen (filename_channels_streamed, "w");
  if (channels_diff == NULL)
  {
    write_streamed_channels=0;
    log_message( log_module,  MSG_WARN,
                 "Can't create %s: %s\n",
                 filename_channels_streamed, strerror (errno));
  }
  else
    fclose (channels_diff);

  channels_not_streamed = fopen (filename_channels_not_streamed, "w");
  if (channels_diff == NULL)
  {
    write_streamed_channels=0;
    log_message( log_module,  MSG_WARN,
                 "Can't create %s: %s\n",
                 filename_channels_not_streamed, strerror (errno));
  }
  else
    fclose (channels_not_streamed);


#ifdef ENABLE_CAM_SUPPORT
  if(cam_vars.cam_support)
  {
    cam_info = fopen (cam_vars.filename_cam_info, "w");
    if (cam_info == NULL)
    {
      log_message( log_module,  MSG_WARN,
                   "Can't create %s: %s\n",
                   cam_vars.filename_cam_info, strerror (errno));
    }
    else
      fclose (cam_info);
  }
#endif


  log_message( log_module,  MSG_INFO, "Streaming. Freq %d\n",
               tuneparams.freq);


  /******************************************************/
  // Card tuning
  /******************************************************/
  if (signal (SIGALRM, SignalHandler) == SIG_IGN)
    signal (SIGALRM, SIG_IGN);
  if (signal (SIGUSR1, SignalHandler) == SIG_IGN)
    signal (SIGUSR1, SIG_IGN);
  if (signal (SIGUSR2, SignalHandler) == SIG_IGN)
    signal (SIGUSR2, SIG_IGN);
  if (signal (SIGHUP, SignalHandler) == SIG_IGN)
    signal (SIGHUP, SIG_IGN);
  // alarm for tuning timeout
  if(tuneparams.tuning_timeout)
  {
    alarm (tuneparams.tuning_timeout);
  }


  // We tune the card
  iRet =-1;

  if (open_fe (&fds.fd_frontend, tuneparams.card_dev_path, tuneparams.tuner,1))
  {

  /*****************************************************/
  //daemon part two, we write our PID as we are tuned
  /*****************************************************/

  // We write our pid in a file if we deamonize
  if (!no_daemon)
  {
    int len;
    len=DEFAULT_PATH_LEN;
    char number[10];
    sprintf(number,"%d",tuneparams.card);
    mumu_string_replace(filename_pid,&len,0,"%card",number);
    sprintf(number,"%d",tuneparams.tuner);
    mumu_string_replace(filename_pid,&len,0,"%tuner",number);
    sprintf(number,"%d",server_id);
    mumu_string_replace(filename_pid,&len,0,"%server",number);;
    log_message( log_module, MSG_INFO, "The pid will be written in %s", filename_pid);
    pidfile = fopen (filename_pid, "w");
    if (pidfile == NULL)
    {
      log_message( log_module,  MSG_INFO,"%s: %s\n",
                   filename_pid, strerror (errno));
      exit(ERROR_CREATE_FILE);
    }
    fprintf (pidfile, "%d\n", getpid ());
    fclose (pidfile);
  }


    iRet =
        tune_it (fds.fd_frontend, &tuneparams);
  }

  if (iRet < 0)
  {
    log_message( log_module,  MSG_INFO, "Tunning issue, card %d\n", tuneparams.card);
    // we close the file descriptors
    close_card_fd (fds);
    Interrupted=ERROR_TUNE<<8;
    goto mumudvb_close_goto;
  }
  log_message( log_module,  MSG_INFO, "Card %d, tuner %d tuned\n", tuneparams.card, tuneparams.tuner);
  tuneparams.card_tuned = 1;

  //Thread for showing the strength
  strength_parameters_t strengthparams;
  strengthparams.fds = &fds;
  strengthparams.tuneparams = &tuneparams;
  pthread_create(&(signalpowerthread), NULL, show_power_func, &strengthparams);
  //Thread for reading from the DVB card initialization
  if(card_buffer.threaded_read)
  {
    cardthreadparams.thread_running=1;
    cardthreadparams.fds = &fds;
    cardthreadparams.card_buffer=&card_buffer;
    pthread_mutex_init(&cardthreadparams.carddatamutex,NULL);
    pthread_cond_init(&cardthreadparams.threadcond,NULL);
    cardthreadparams.threadshutdown=0;
  }
  else
    cardthreadparams.thread_running=0;



  /******************************************************/
  //card tuned
  /******************************************************/

  // the card is tuned, we catch signals to close cleanly
  if (signal (SIGHUP, SignalHandler) == SIG_IGN)
    signal (SIGHUP, SIG_IGN);
  if (signal (SIGINT, SignalHandler) == SIG_IGN)
    signal (SIGINT, SIG_IGN);
  if (signal (SIGTERM, SignalHandler) == SIG_IGN)
    signal (SIGTERM, SIG_IGN);
  struct sigaction act;
  act.sa_handler = SIG_IGN;
  sigemptyset (&act.sa_mask);
  act.sa_flags = 0;
  if(sigaction (SIGPIPE, &act, NULL)<0)
    log_message( log_module,  MSG_ERROR,"ErrorSigaction\n");


  //We record the starting time
  gettimeofday (&tv, (struct timezone *) NULL);
  real_start_time = tv.tv_sec;
  now = 0;


  if(stats_infos.show_traffic)
    log_message( log_module, MSG_INFO,"The traffic will be shown every %d second%c\n",stats_infos.show_traffic_interval, stats_infos.show_traffic_interval > 1? 's':' ');




  /******************************************************/
  // Monitor Thread
  /******************************************************/
  monitor_parameters_t monitor_thread_params ={
    .threadshutdown=0,
    .wait_time=10,
    .autoconf_vars=&autoconf_vars,
    .sap_vars=&sap_vars,
    .chan_and_pids=&chan_and_pids,
    .multicast_vars=&multicast_vars,
    .unicast_vars=&unicast_vars,
    .tuneparams=&tuneparams,
    .stats_infos=&stats_infos,
#ifdef ENABLE_SCAM_SUPPORT
	.scam_vars_v=scam_vars_ptr,
#endif
    .server_id=server_id,
    .filename_channels_not_streamed=filename_channels_not_streamed,
    .filename_channels_streamed=filename_channels_streamed,
  };

  pthread_create(&(monitorthread), NULL, monitor_func, &monitor_thread_params);

  /*****************************************************/
  //scam_support
  /*****************************************************/

#ifdef ENABLE_SCAM_SUPPORT
   if(scam_vars.scam_support){
	if(scam_getcw_start(scam_vars_ptr,tuneparams.card))
    {
      log_message("SCAM_GETCW: ", MSG_ERROR,"Cannot initalise scam\n");
      scam_vars.scam_support=0;
    }
    else
    {
      //If the scam is properly initialised, we autoconfigure scrambled channels
      autoconf_vars.autoconf_scrambled=1;
    }
   }
#endif

  /*****************************************************/
  //cam_support
  /*****************************************************/

#ifdef ENABLE_CAM_SUPPORT
  if(cam_vars.cam_support){
    //We initialise the cam. If fail, we remove cam support
    if(cam_start(cam_vars_ptr,tuneparams.card))
    {
      log_message("CAM: ", MSG_ERROR,"Cannot initalise cam\n");
      cam_vars.cam_support=0;
    }
    else
    {
      //If the cam is properly initialised, we autoconfigure scrambled channels
      autoconf_vars.autoconf_scrambled=1;
    }
    for (curr_channel = 0; curr_channel < chan_and_pids.number_of_channels; curr_channel++)
    {
      //We allocate the packet for storing the PMT for CAM purposes
      if(chan_and_pids.channels[curr_channel].cam_pmt_packet==NULL)
      {
        chan_and_pids.channels[curr_channel].cam_pmt_packet=malloc(sizeof(mumudvb_ts_packet_t));
        if(chan_and_pids.channels[curr_channel].cam_pmt_packet==NULL)
        {
          log_message( log_module, MSG_ERROR,"Problem with malloc : %s file : %s line %d\n",strerror(errno),__FILE__,__LINE__);
          Interrupted=ERROR_MEMORY<<8;
          goto mumudvb_close_goto;
        }
        memset (chan_and_pids.channels[curr_channel].cam_pmt_packet, 0, sizeof( mumudvb_ts_packet_t));//we clear it
        pthread_mutex_init(&chan_and_pids.channels[curr_channel].cam_pmt_packet->packetmutex,NULL);
      }
    }
  }
#endif

  /*****************************************************/
  //autoconfiguration
  //memory allocation for MPEG2-TS
  //packet structures
  /*****************************************************/
  iRet=autoconf_init(&autoconf_vars, chan_and_pids.channels,chan_and_pids.number_of_channels);
  if(iRet)
  {
    Interrupted=ERROR_GENERIC<<8;
    goto mumudvb_close_goto;
  }

#ifdef ENABLE_SCAM_SUPPORT
  /*****************************************************/
  //scam
  /*****************************************************/
  iRet=scam_init_no_autoconf(&autoconf_vars, scam_vars_ptr, chan_and_pids.channels,chan_and_pids.number_of_channels);
  if(iRet)
  {
    Interrupted=ERROR_GENERIC<<8;
    goto mumudvb_close_goto;
  }

#endif
  /*****************************************************/
  //Pat rewriting
  //memory allocation for MPEG2-TS
  //packet structures
  /*****************************************************/

  if(rewrite_vars.rewrite_pat == OPTION_ON)
  {
    for (curr_channel = 0; curr_channel < MAX_CHANNELS; curr_channel++)
      chan_and_pids.channels[curr_channel].generated_pat_version=-1;

    rewrite_vars.full_pat=malloc(sizeof(mumudvb_ts_packet_t));
    if(rewrite_vars.full_pat==NULL)
    {
      log_message( log_module, MSG_ERROR,"Problem with malloc : %s file : %s line %d\n",strerror(errno),__FILE__,__LINE__);
      Interrupted=ERROR_MEMORY<<8;
      goto mumudvb_close_goto;
    }
    memset (rewrite_vars.full_pat, 0, sizeof( mumudvb_ts_packet_t));//we clear it
    pthread_mutex_init(&rewrite_vars.full_pat->packetmutex,NULL);
  }

  /*****************************************************/
  //SDT rewriting
  //memory allocation for MPEG2-TS
  //packet structures
  /*****************************************************/

  if(rewrite_vars.rewrite_sdt == OPTION_ON)
  {
    for (curr_channel = 0; curr_channel < MAX_CHANNELS; curr_channel++)
      chan_and_pids.channels[curr_channel].generated_sdt_version=-1;

    rewrite_vars.full_sdt=malloc(sizeof(mumudvb_ts_packet_t));
    if(rewrite_vars.full_sdt==NULL)
    {
      log_message( log_module, MSG_ERROR,"Problem with malloc : %s file : %s line %d\n",strerror(errno),__FILE__,__LINE__);
      Interrupted=ERROR_MEMORY<<8;
      goto mumudvb_close_goto;
    }
    memset (rewrite_vars.full_sdt, 0, sizeof( mumudvb_ts_packet_t));//we clear it
    pthread_mutex_init(&rewrite_vars.full_sdt->packetmutex,NULL);
  }

  /*****************************************************/
  //Some initialisations
  /*****************************************************/
  if(multicast_vars.rtp_header)
	multicast_vars.num_pack=(MAX_UDP_SIZE-TS_PACKET_SIZE)/TS_PACKET_SIZE;
  else
	multicast_vars.num_pack=(MAX_UDP_SIZE)/TS_PACKET_SIZE;

  //Initialisation of the channels for RTP
  if(multicast_vars.rtp_header)
    for (curr_channel = 0; curr_channel < chan_and_pids.number_of_channels; curr_channel++)
      init_rtp_header(&chan_and_pids.channels[curr_channel]);

  // initialisation of active channels list
  for (curr_channel = 0; curr_channel < chan_and_pids.number_of_channels; curr_channel++)
  {
    chan_and_pids.channels[curr_channel].num_packet = 0;
    chan_and_pids.channels[curr_channel].streamed_channel = 1;
    chan_and_pids.channels[curr_channel].num_scrambled_packets = 0;
    chan_and_pids.channels[curr_channel].scrambled_channel = 0;

    //We alloc the channel pmt_packet (useful for autoconf and cam)
    /** @todo : allocate only if autoconf */
    if(chan_and_pids.channels[curr_channel].pmt_packet==NULL)
    {
      chan_and_pids.channels[curr_channel].pmt_packet=malloc(sizeof(mumudvb_ts_packet_t));
      if(chan_and_pids.channels[curr_channel].pmt_packet==NULL)
      {
        log_message( log_module, MSG_ERROR,"Problem with malloc : %s file : %s line %d\n",strerror(errno),__FILE__,__LINE__);
      Interrupted=ERROR_MEMORY<<8;
      goto mumudvb_close_goto;
      }
      memset (chan_and_pids.channels[curr_channel].pmt_packet, 0, sizeof( mumudvb_ts_packet_t));//we clear it
      pthread_mutex_init(&chan_and_pids.channels[curr_channel].pmt_packet->packetmutex,NULL);

    }

  }

  //We initialise asked pid table
  memset (chan_and_pids.asked_pid, 0, sizeof( uint8_t)*8193);//we clear it
  memset (chan_and_pids.number_chan_asked_pid, 0, sizeof( uint8_t)*8193);//we clear it

  // We initialize the table for checking the TS discontinuities
  for (curr_pid = 0; curr_pid < 8193; curr_pid++)
    chan_and_pids.continuity_counter_pid[curr_pid]=-1;

  //We initialise mandatory pid table
  memset (mandatory_pid, 0, sizeof( uint8_t)*MAX_MANDATORY_PID_NUMBER);//we clear it

  //mandatory pids (always sent with all channels)
  //PAT : Program Association Table
  mandatory_pid[0]=1;
  chan_and_pids.asked_pid[0]=PID_ASKED;
  //CAT : Conditional Access Table
  mandatory_pid[1]=1;
  chan_and_pids.asked_pid[1]=PID_ASKED;
  //NIT : Network Information Table
  //It is intended to provide information about the physical network.
  mandatory_pid[16]=1;
  chan_and_pids.asked_pid[16]=PID_ASKED;
  //SDT : Service Description Table
  //the SDT contains data describing the services in the system e.g. names of services, the service provider, etc.
  mandatory_pid[17]=1;
  chan_and_pids.asked_pid[17]=PID_ASKED;
  //EIT : Event Information Table
  //the EIT contains data concerning events or programmes such as event name, start time, duration, etc.
  mandatory_pid[18]=1;
  chan_and_pids.asked_pid[18]=PID_ASKED;
  //TDT : Time and Date Table
  //the TDT gives information relating to the present time and date.
  //This information is given in a separate table due to the frequent updating of this information.
  mandatory_pid[20]=1;
  chan_and_pids.asked_pid[20]=PID_ASKED;

  //PSIP : Program and System Information Protocol
  //Specific to ATSC, this is more or less the equivalent of sdt plus other stuff
  if(tuneparams.fe_type==FE_ATSC)
    chan_and_pids.asked_pid[PSIP_PID]=PID_ASKED;

  /*****************************************************/
  //We open the file descriptors and
  //Set the filters
  /*****************************************************/

  //We fill the asked_pid array
  for (curr_channel = 0; curr_channel < chan_and_pids.number_of_channels; curr_channel++)
  {
    for (curr_pid = 0; curr_pid < chan_and_pids.channels[curr_channel].num_pids; curr_pid++)
    {
      if(chan_and_pids.asked_pid[chan_and_pids.channels[curr_channel].pids[curr_pid]]==PID_NOT_ASKED)
        chan_and_pids.asked_pid[chan_and_pids.channels[curr_channel].pids[curr_pid]]=PID_ASKED;
      chan_and_pids.number_chan_asked_pid[chan_and_pids.channels[curr_channel].pids[curr_pid]]++;
    }
  }

  // we open the file descriptors
  if (create_card_fd (tuneparams.card_dev_path, tuneparams.tuner, chan_and_pids.asked_pid, &fds) < 0)
  {
    Interrupted=ERROR_GENERIC<<8;
    goto mumudvb_close_goto;
  }

  set_filters(chan_and_pids.asked_pid, &fds);
  fds.pfds=NULL;
  fds.pfdsnum=1;
  //+1 for closing the pfd list, see man poll
  fds.pfds=realloc(fds.pfds,(fds.pfdsnum+1)*sizeof(struct pollfd));
  if (fds.pfds==NULL)
  {
    log_message( log_module, MSG_ERROR,"Problem with realloc : %s file : %s line %d\n",strerror(errno),__FILE__,__LINE__);
    Interrupted=ERROR_MEMORY<<8;
    goto mumudvb_close_goto;
  }

  //We fill the file descriptor information structure. the first one is irrelevant
  //(file descriptor associated to the DVB card) but we allocate it for consistency
  unicast_vars.fd_info=NULL;
  unicast_vars.fd_info=realloc(unicast_vars.fd_info,(fds.pfdsnum)*sizeof(unicast_fd_info_t));
  if (unicast_vars.fd_info==NULL)
  {
    log_message( log_module, MSG_ERROR,"Problem with realloc : %s file : %s line %d\n",strerror(errno),__FILE__,__LINE__);
    Interrupted=ERROR_MEMORY<<8;
    goto mumudvb_close_goto;
  }

  //File descriptor for polling the DVB card
  fds.pfds[0].fd = fds.fd_dvr;
  //POLLIN : data available for read
  fds.pfds[0].events = POLLIN | POLLPRI;
  fds.pfds[0].revents = 0;
  fds.pfds[1].fd = 0;
  fds.pfds[1].events = POLLIN | POLLPRI;
  fds.pfds[1].revents = 0;



  /*****************************************************/
  // Init network, we open the sockets
  /*****************************************************/
  if(multicast_vars.multicast)
    for (curr_channel = 0; curr_channel < chan_and_pids.number_of_channels; curr_channel++)
    {
      if(multicast_vars.multicast_ipv4)
	{
	  //See the README for the reason of this option
	  if(multicast_vars.auto_join)
	    chan_and_pids.channels[curr_channel].socketOut4 = makeclientsocket (chan_and_pids.channels[curr_channel].ip4Out, chan_and_pids.channels[curr_channel].portOut, multicast_vars.ttl, multicast_vars.iface4, &chan_and_pids.channels[curr_channel].sOut4);
	  else
	    chan_and_pids.channels[curr_channel].socketOut4 = makesocket (chan_and_pids.channels[curr_channel].ip4Out, chan_and_pids.channels[curr_channel].portOut, multicast_vars.ttl, multicast_vars.iface4, &chan_and_pids.channels[curr_channel].sOut4);
	}
      if(multicast_vars.multicast_ipv6)
	{
	  //See the README for the reason of this option
	  if(multicast_vars.auto_join)
	    chan_and_pids.channels[curr_channel].socketOut6 = makeclientsocket6 (chan_and_pids.channels[curr_channel].ip6Out, chan_and_pids.channels[curr_channel].portOut, multicast_vars.ttl, multicast_vars.iface6, &chan_and_pids.channels[curr_channel].sOut6);
	  else
	    chan_and_pids.channels[curr_channel].socketOut6 = makesocket6 (chan_and_pids.channels[curr_channel].ip6Out, chan_and_pids.channels[curr_channel].portOut, multicast_vars.ttl, multicast_vars.iface6, &chan_and_pids.channels[curr_channel].sOut6);
	}
    }


  //We open the socket for the http unicast if needed and we update the poll structure
  if(unicast_vars.unicast)
  {
    log_message("Unicast: ", MSG_INFO,"We open the Master http socket for address %s:%d\n",unicast_vars.ipOut, unicast_vars.portOut);
    unicast_create_listening_socket(UNICAST_MASTER, -1, unicast_vars.ipOut, unicast_vars.portOut, &unicast_vars.sIn, &unicast_vars.socketIn, &fds, &unicast_vars);
    /** open the unicast listening connections fo the channels */
    for (curr_channel = 0; curr_channel < chan_and_pids.number_of_channels; curr_channel++)
      if(chan_and_pids.channels[curr_channel].unicast_port)
    {
      log_message("Unicast: ", MSG_INFO,"We open the channel %d http socket address %s:%d\n",curr_channel, unicast_vars.ipOut, chan_and_pids.channels[curr_channel].unicast_port);
      unicast_create_listening_socket(UNICAST_LISTEN_CHANNEL, curr_channel, unicast_vars.ipOut,chan_and_pids.channels[curr_channel].unicast_port , &chan_and_pids.channels[curr_channel].sIn, &chan_and_pids.channels[curr_channel].socketIn, &fds, &unicast_vars);
    }
  }


  /*****************************************************/
  // init sap
  /*****************************************************/

  iRet=init_sap(&sap_vars, multicast_vars);
  if(iRet)
  {
    Interrupted=ERROR_GENERIC<<8;
    goto mumudvb_close_goto;
  }

  /*****************************************************/
  // Information about streamed channels
  /*****************************************************/

  if(autoconf_vars.autoconfiguration!=AUTOCONF_MODE_FULL)
    log_streamed_channels(log_module,
			  chan_and_pids.number_of_channels,
			  chan_and_pids.channels,
			  multicast_vars.multicast_ipv4,
			  multicast_vars.multicast_ipv6,
			  unicast_vars.unicast,
			  unicast_vars.portOut,
			  unicast_vars.ipOut);

  if(autoconf_vars.autoconfiguration)
    log_message("Autoconf: ",MSG_INFO,"Autoconfiguration Start\n");


  //Thread for reading from the DVB card RUNNING
  if(card_buffer.threaded_read)
  {
    pthread_create(&(cardthread), NULL, read_card_thread_func, &cardthreadparams);
    //We alloc the buffers
    card_buffer.write_buffer_size=card_buffer.max_thread_buffer_size*TS_PACKET_SIZE;
    card_buffer.buffer1=malloc(sizeof(unsigned char)*card_buffer.write_buffer_size);
    card_buffer.buffer2=malloc(sizeof(unsigned char)*card_buffer.write_buffer_size);
    card_buffer.actual_read_buffer=1;
    card_buffer.reading_buffer=card_buffer.buffer1;
    card_buffer.writing_buffer=card_buffer.buffer2;
    cardthreadparams.main_waiting=0;
  }else
  {
    //We alloc the buffer
    card_buffer.reading_buffer=malloc(sizeof(unsigned char)*TS_PACKET_SIZE*card_buffer.dvr_buffer_size);
  }


  /******************************************************/
  //We open the dump file if any
  /******************************************************/
  dump_file = NULL;
  if(dump_filename)
  {
    dump_file = fopen (dump_filename, "w");
    if (dump_file == NULL)
    {
      log_message( log_module,  MSG_ERROR, "%s: %s\n",
                  dump_filename, strerror (errno));
      free(dump_filename);
    }
  }
  mlockall(MCL_CURRENT | MCL_FUTURE);
  /******************************************************/
  //Main loop where we get the packets and send them
  /******************************************************/
  int poll_ret;
  /**Buffer containing one packet*/
  unsigned char *actual_ts_packet;
  while (!Interrupted)
  {
    if(card_buffer.threaded_read)
    {
      if(!card_buffer.bytes_in_write_buffer && !cardthreadparams.unicast_data)
      {
	pthread_mutex_lock(&cardthreadparams.carddatamutex);
        cardthreadparams.main_waiting=1;
        pthread_cond_wait(&cardthreadparams.threadcond,&cardthreadparams.carddatamutex);
	//pthread_mutex_lock(&cardthreadparams.carddatamutex);
        cardthreadparams.main_waiting=0;
      }
      else
	pthread_mutex_lock(&cardthreadparams.carddatamutex);

      if(card_buffer.bytes_in_write_buffer)
      {
	if(card_buffer.actual_read_buffer==1)
	{
	  card_buffer.reading_buffer=card_buffer.buffer2;
	  card_buffer.writing_buffer=card_buffer.buffer1;
	  card_buffer.actual_read_buffer=2;
	}
	else
	{
	  card_buffer.reading_buffer=card_buffer.buffer1;
	  card_buffer.writing_buffer=card_buffer.buffer2;
	  card_buffer.actual_read_buffer=1;
	}
	card_buffer.bytes_read=card_buffer.bytes_in_write_buffer;
	card_buffer.bytes_in_write_buffer=0;
      }
      pthread_mutex_unlock(&cardthreadparams.carddatamutex);
      if(cardthreadparams.unicast_data)
      {
	iRet=unicast_handle_fd_event(&unicast_vars, &fds, chan_and_pids.channels, chan_and_pids.number_of_channels, &strengthparams, &autoconf_vars, cam_vars_ptr, scam_vars_ptr);
	if(iRet)
	{
	  Interrupted=iRet;
	  continue;
	}
	pthread_mutex_lock(&cardthreadparams.carddatamutex);
	cardthreadparams.unicast_data=0;
	pthread_mutex_unlock(&cardthreadparams.carddatamutex);

      }
    }
    else
    {
      /* Poll the open file descriptors : we wait for data*/
      poll_ret=mumudvb_poll(&fds);
      if(poll_ret)
      {
	Interrupted=poll_ret;
	continue;
      }
      /**************************************************************/
      /* UNICAST HTTP                                               */
      /**************************************************************/
      if((!(fds.pfds[0].revents&POLLIN)) && (!(fds.pfds[0].revents&POLLPRI))) //Priority to the DVB packets so if there is dvb packets and something else, we look first to dvb packets
      {
	iRet=unicast_handle_fd_event(&unicast_vars, &fds, chan_and_pids.channels, chan_and_pids.number_of_channels, &strengthparams, &autoconf_vars, cam_vars_ptr, scam_vars_ptr);
	if(iRet)
	  Interrupted=iRet;
	//no DVB packet, we continue
	continue;
      }
      /**************************************************************/
      /* END OF UNICAST HTTP                                        */
      /**************************************************************/

      if((card_buffer.bytes_read=card_read(fds.fd_dvr,  card_buffer.reading_buffer, &card_buffer))==0)
	continue;
    }

    if(card_buffer.dvr_buffer_size!=1 && stats_infos.show_buffer_stats)
    {
      stats_infos.stats_num_packets_received+=(int) card_buffer.bytes_read/TS_PACKET_SIZE;
      stats_infos.stats_num_reads++;
    }

    for(card_buffer.read_buff_pos=0;
	(card_buffer.read_buff_pos+TS_PACKET_SIZE)<=card_buffer.bytes_read;
	card_buffer.read_buff_pos+=TS_PACKET_SIZE)//we loop on the subpackets
    {
      actual_ts_packet=card_buffer.reading_buffer+card_buffer.read_buff_pos;

      //If the user asked to dump the streams it's here tath it should be done
      if(dump_file)
        if(fwrite(actual_ts_packet,TS_PACKET_SIZE,sizeof(unsigned char),dump_file)<TS_PACKET_SIZE)
          log_message( log_module,MSG_WARN,"Error while writing the dump : %s", strerror(errno));

      // Test if the error bit is set in the TS packet received
      if ((actual_ts_packet[1] & 0x80) == 0x80)
      {
            log_message( log_module, MSG_FLOOD,"Error bit set in TS packet!\n");
            // Test if we discard the packets with error bit set
            if (chan_and_pids.filter_transport_error>0) continue;
      }

      // Get the PID of the received TS packet
      pid = ((actual_ts_packet[1] & 0x1f) << 8) | (actual_ts_packet[2]);

      // Check the continuity
      if(chan_and_pids.check_cc)
      {
        continuity_counter=actual_ts_packet[3] & 0x0f;
        if (chan_and_pids.continuity_counter_pid[pid]!=-1 && chan_and_pids.continuity_counter_pid[pid]!=continuity_counter && ((chan_and_pids.continuity_counter_pid[pid]+1) & 0x0f)!=continuity_counter)
          strengthparams.ts_discontinuities++;
        chan_and_pids.continuity_counter_pid[pid]=continuity_counter;
      }

      //Software filtering in case the card doesn't have hardware filtering
      if(chan_and_pids.asked_pid[8192]==PID_NOT_ASKED && chan_and_pids.asked_pid[pid]==PID_NOT_ASKED)
        continue;

      ScramblingControl = (actual_ts_packet[3] & 0xc0) >> 6;
      /* 0 = Not scrambled
         1 = Reserved for future use
         2 = Scrambled with even key
         3 = Scrambled with odd key*/

      /******************************************************/
      //   AUTOCONFIGURATION PART
      /******************************************************/
      if(!ScramblingControl &&  autoconf_vars.autoconfiguration)
      {
        iRet = autoconf_new_packet(pid, actual_ts_packet, &autoconf_vars,  &fds, &chan_and_pids, &tuneparams, &multicast_vars, &unicast_vars, server_id, scam_vars_ptr);
        if(iRet)
          Interrupted = iRet;
      }
      if(autoconf_vars.autoconfiguration)
        continue;

      /******************************************************/
      //   AUTOCONFIGURATION PART FINISHED
      /******************************************************/
#ifdef ENABLE_SCAM_SUPPORT
      /******************************************************/
      //   SCAM PMT GET PART in case of no autoconf
      /******************************************************/
      if(!ScramblingControl &&  scam_vars.need_pmt_get)
      {
        scam_new_packet(pid, actual_ts_packet, &scam_vars, chan_and_pids.channels);
      }
      if(scam_vars.need_pmt_get)
        continue;

      /******************************************************/
      //   SCAM PMT GET PART FINISHED
      /******************************************************/
#endif
      /******************************************************/
      //Pat rewrite
      /******************************************************/
      if( (pid == 0) && //This is a PAT PID
           rewrite_vars.rewrite_pat == OPTION_ON ) //AND we asked for rewrite
      {
        pat_rewrite_new_global_packet(actual_ts_packet, &rewrite_vars);
      }
      /******************************************************/
      //SDT rewrite
      /******************************************************/
      if( (pid == 17) && //This is a SDT PID
           rewrite_vars.rewrite_sdt == OPTION_ON ) //AND we asked for rewrite
	   {
	     //we check the new packet and if it's fully updated we set the skip to 0
	     if(sdt_rewrite_new_global_packet(actual_ts_packet, &rewrite_vars)==1)
	     {
	       log_message( log_module, MSG_DETAIL,"The SDT version changed, we force the update of all the channels.\n");
	       for (curr_channel = 0; curr_channel < chan_and_pids.number_of_channels; curr_channel++)
	        chan_and_pids.channels[curr_channel].sdt_rewrite_skip=0;
	     }
	   }


      /******************************************************/
      //for each channel we'll look if we must send this PID
      /******************************************************/
      for (curr_channel = 0; curr_channel < chan_and_pids.number_of_channels; curr_channel++)
      {
	//we'll see if we must send this pid for this channel
        send_packet=0;

	//If it's a mandatory pid we send it
        if((pid<MAX_MANDATORY_PID_NUMBER) && (mandatory_pid[pid]==1))
          send_packet=1;
        if ((pid == PSIP_PID) && (tuneparams.fe_type==FE_ATSC))
          send_packet=1;


	//if it isn't mandatory wee see if it is in the channel list
        if(!send_packet)
          for (curr_pid = 0; (curr_pid < chan_and_pids.channels[curr_channel].num_pids)&& !send_packet; curr_pid++)
            if ((chan_and_pids.channels[curr_channel].pids[curr_pid] == pid) || (chan_and_pids.channels[curr_channel].pids[curr_pid] == 8192)) //We can stream whole transponder using 8192
        {
          send_packet=1;
          //avoid sending of scrambled channels if we asked to
#ifdef ENABLE_SCAM_SUPPORT
          if(chan_and_pids.dont_send_scrambled && (ScramblingControl>0)&& (pid != chan_and_pids.channels[curr_channel].pmt_pid)&& (!chan_and_pids.channels[curr_channel].scam_support) && (!scam_vars.scam_support))
            send_packet=0;
#else
          if(chan_and_pids.dont_send_scrambled && (ScramblingControl>0)&& (pid != chan_and_pids.channels[curr_channel].pmt_pid) )
            send_packet=0;
#endif

          if ((ScramblingControl>0) && (pid != chan_and_pids.channels[curr_channel].pmt_pid) )
            chan_and_pids.channels[curr_channel].num_scrambled_packets++;

          //check if the PID is scrambled for determining its state
          if (ScramblingControl>0) chan_and_pids.channels[curr_channel].pids_num_scrambled_packets[curr_pid]++;

          //we don't count the PMT pid for up channels
          if (pid != chan_and_pids.channels[curr_channel].pmt_pid)
            chan_and_pids.channels[curr_channel].num_packet++;
        }

        /******************************************************/
	//cam support
	// If we send the packet, we look if it's a cam pmt pid
        /******************************************************/
#ifdef ENABLE_CAM_SUPPORT
        if((cam_vars.cam_support && send_packet==1) &&  //no need to check paquets we don't send
            cam_vars.ca_resource_connected &&
            ((now-cam_vars.cam_pmt_send_time)>=cam_vars.cam_interval_pmt_send ))
        {
          if(cam_new_packet(pid, curr_channel, actual_ts_packet, cam_vars_ptr, &chan_and_pids.channels[curr_channel]))
            cam_vars.cam_pmt_send_time=now; //A packet was sent to the CAM
        }
#endif

        /******************************************************/
	//scam support
	// sending capmt to oscam
        /******************************************************/
#ifdef ENABLE_SCAM_SUPPORT
		if (scam_vars.scam_support &&(chan_and_pids.channels[curr_channel].need_scam_ask==CAM_NEED_ASK))
<<<<<<< HEAD
		{ 
				if (chan_and_pids.channels[curr_channel].scam_support && chan_and_pids.channels[curr_channel].pmt_packet->len_full != 0 ) {								
=======
		{
				if (chan_and_pids.channels[curr_channel].scam_support) {
>>>>>>> a124221b
					  iRet=scam_send_capmt(&chan_and_pids.channels[curr_channel],tuneparams.card);
					  if(iRet)
					  {
						Interrupted=ERROR_GENERIC<<8;
						goto mumudvb_close_goto;
					  }
				}
				chan_and_pids.channels[curr_channel].need_scam_ask=CAM_ASKED;
		}
#endif

        /******************************************************/
	//PMT follow (ie we check if the pids announced in the PMT changed)
        /******************************************************/
        if( (autoconf_vars.autoconf_pid_update) &&
             (send_packet==1) && //no need to check paquets we don't send
             (chan_and_pids.channels[curr_channel].autoconfigurated) && //only channels whose pids where detected by autoconfiguration (we don't erase "manual" channels)
             (chan_and_pids.channels[curr_channel].pmt_pid==pid) &&     //And we see the PMT
             pid)
        {
          autoconf_pmt_follow( actual_ts_packet, &fds, &chan_and_pids.channels[curr_channel], tuneparams.card_dev_path, tuneparams.tuner, &chan_and_pids );
        }
        /******************************************************/
        //PMT follow for the cam for  non autoconfigurated channels.
        // This is a PMT update forced for the CAM in case of no autoconfiguration
        /******************************************************/
#ifdef ENABLE_CAM_SUPPORT
        if((cam_vars.cam_pmt_follow) &&
           (chan_and_pids.channels[curr_channel].need_cam_ask==CAM_ASKED) &&
           (send_packet==1) && //no need to check paquets we don't send
           (!chan_and_pids.channels[curr_channel].autoconfigurated) && //the check is for the non autoconfigurated channels
           (chan_and_pids.channels[curr_channel].pmt_pid==pid) &&     //And we see the PMT
            pid)
        {
          cam_pmt_follow( actual_ts_packet, &chan_and_pids.channels[curr_channel] );
        }
#endif
        /******************************************************/
	//Rewrite PAT
        /******************************************************/
        if((send_packet==1) && //no need to check paquets we don't send
            (pid == 0) && //This is a PAT PID
            rewrite_vars.rewrite_pat == OPTION_ON )  //AND we asked for rewrite
          send_packet=pat_rewrite_new_channel_packet(actual_ts_packet, &rewrite_vars, &chan_and_pids.channels[curr_channel], curr_channel);

        /******************************************************/
	//Rewrite SDT
        /******************************************************/
        if((send_packet==1) && //no need to check paquets we don't send
            (pid == 17) && //This is a SDT PID
            rewrite_vars.rewrite_sdt == OPTION_ON &&  //AND we asked for rewrite
            !chan_and_pids.channels[curr_channel].sdt_rewrite_skip ) //AND the generation was successful
          send_packet=sdt_rewrite_new_channel_packet(actual_ts_packet, &rewrite_vars, &chan_and_pids.channels[curr_channel], curr_channel);

        /******************************************************/
        //EIT SORT
        /******************************************************/
        if((send_packet==1) &&//no need to check paquets we don't send
           (pid == 18) && //This is a EIT PID
            (chan_and_pids.channels[curr_channel].service_id) && //we have the service_id
            rewrite_vars.eit_sort == OPTION_ON) //AND we asked for EIT sorting
        {
          send_packet=eit_sort_new_packet(actual_ts_packet, &chan_and_pids.channels[curr_channel]);
        }

        /******************************************************/
        // Test if PSI tables filtering is activated
        /******************************************************/
        if (send_packet==1 && chan_and_pids.psi_tables_filtering>0 && pid<32)
        {
           // Keep only PAT and CAT
           if (chan_and_pids.psi_tables_filtering==1 && pid>1) send_packet=0;
           // Keep only PAT
           if (chan_and_pids.psi_tables_filtering==2 && pid>0) send_packet=0;
        }
#ifdef ENABLE_SCAM_SUPPORT
        /******************************************************/
        // Test if we've got first cw
		/******************************************************/
        if (send_packet==1 && chan_and_pids.channels[curr_channel].scam_support && !chan_and_pids.channels[curr_channel].got_cw_started && scam_vars.scam_support)
        {
           send_packet=0;
		}
#endif

        /******************************************************/
	//Ok we must send this packet,
	// we add it to the channel buffer
        /******************************************************/
        if(send_packet==1)
        {
#ifndef ENABLE_SCAM_SUPPORT
      // we fill the channel buffer
		      memcpy(chan_and_pids.channels[curr_channel].buf + chan_and_pids.channels[curr_channel].nb_bytes, actual_ts_packet, TS_PACKET_SIZE);

		      chan_and_pids.channels[curr_channel].buf[chan_and_pids.channels[curr_channel].nb_bytes + 1] =
		          (chan_and_pids.channels[curr_channel].buf[chan_and_pids.channels[curr_channel].nb_bytes + 1] & 0xe0) | hi_mappids[pid];
		      chan_and_pids.channels[curr_channel].buf[chan_and_pids.channels[curr_channel].nb_bytes + 2] = lo_mappids[pid];

		      chan_and_pids.channels[curr_channel].nb_bytes += TS_PACKET_SIZE;
		      //The buffer is full, we send it
		      if ((!multicast_vars.rtp_header && ((chan_and_pids.channels[curr_channel].nb_bytes + TS_PACKET_SIZE) > MAX_UDP_SIZE))
			||(multicast_vars.rtp_header && ((chan_and_pids.channels[curr_channel].nb_bytes + RTP_HEADER_LEN + TS_PACKET_SIZE) > MAX_UDP_SIZE)))
		      {
				now_time=get_time();
				send_func(&chan_and_pids.channels[curr_channel], &now_time, &unicast_vars, &multicast_vars, &chan_and_pids, &fds);
			  }
#else
		  	if (chan_and_pids.channels[curr_channel].scam_support && scam_vars.scam_support) {
					memcpy(chan_and_pids.channels[curr_channel].ring_buf->data[chan_and_pids.channels[curr_channel].ring_buf->write_idx], actual_ts_packet, TS_PACKET_SIZE);

					chan_and_pids.channels[curr_channel].ring_buf->data[chan_and_pids.channels[curr_channel].ring_buf->write_idx][1] =
					  (chan_and_pids.channels[curr_channel].ring_buf->data[chan_and_pids.channels[curr_channel].ring_buf->write_idx][1] & 0xe0) | hi_mappids[pid];
					chan_and_pids.channels[curr_channel].ring_buf->data[chan_and_pids.channels[curr_channel].ring_buf->write_idx][2] = lo_mappids[pid];
					if ((chan_and_pids.channels[curr_channel].ring_buf->write_idx&0x3) == 0) {
					  now_time=get_time();
					  chan_and_pids.channels[curr_channel].ring_buf->time_send[(chan_and_pids.channels[curr_channel].ring_buf->write_idx>>2)]=now_time + chan_and_pids.channels[curr_channel].send_delay;

					  chan_and_pids.channels[curr_channel].ring_buf->time_decsa[(chan_and_pids.channels[curr_channel].ring_buf->write_idx>>2)]=now_time + chan_and_pids.channels[curr_channel].decsa_delay;

					}

					++chan_and_pids.channels[curr_channel].ring_buf->write_idx;
					chan_and_pids.channels[curr_channel].ring_buf->write_idx&=(chan_and_pids.channels[curr_channel].ring_buffer_size -1);

				    pthread_mutex_lock(&chan_and_pids.channels[curr_channel].ring_buf->to_descramble_mutex);
				    ++chan_and_pids.channels[curr_channel].ring_buf->to_descramble;
				    pthread_mutex_unlock(&chan_and_pids.channels[curr_channel].ring_buf->to_descramble_mutex);

				    pthread_mutex_lock(&chan_and_pids.channels[curr_channel].ring_buffer_num_packets_mutex);
				    ++chan_and_pids.channels[curr_channel].ring_buffer_num_packets;
				    pthread_mutex_unlock(&chan_and_pids.channels[curr_channel].ring_buffer_num_packets_mutex);
			  }
			else {
		      // we fill the channel buffer
		      memcpy(chan_and_pids.channels[curr_channel].buf + chan_and_pids.channels[curr_channel].nb_bytes, actual_ts_packet, TS_PACKET_SIZE);

		      chan_and_pids.channels[curr_channel].buf[chan_and_pids.channels[curr_channel].nb_bytes + 1] =
		          (chan_and_pids.channels[curr_channel].buf[chan_and_pids.channels[curr_channel].nb_bytes + 1] & 0xe0) | hi_mappids[pid];
		      chan_and_pids.channels[curr_channel].buf[chan_and_pids.channels[curr_channel].nb_bytes + 2] = lo_mappids[pid];

		      chan_and_pids.channels[curr_channel].nb_bytes += TS_PACKET_SIZE;
		      //The buffer is full, we send it
		      if ((!multicast_vars.rtp_header && ((chan_and_pids.channels[curr_channel].nb_bytes + TS_PACKET_SIZE) > MAX_UDP_SIZE))
			||(multicast_vars.rtp_header && ((chan_and_pids.channels[curr_channel].nb_bytes + RTP_HEADER_LEN + TS_PACKET_SIZE) > MAX_UDP_SIZE)))
		      {
				now_time=get_time();
				send_func(&chan_and_pids.channels[curr_channel], &now_time, &unicast_vars, &multicast_vars, &chan_and_pids, &fds);
		      }

			}

#endif



		}
      }
    }
  }
  /******************************************************/
  //End of main loop
  /******************************************************/
  if(dump_file)
    fclose(dump_file);
  gettimeofday (&tv, (struct timezone *) NULL);
  log_message( log_module,  MSG_INFO,
               "End of streaming. We streamed during %dd %d:%02d:%02d\n",(tv.tv_sec - real_start_time )/86400,((tv.tv_sec - real_start_time) % 86400 )/3600,((tv.tv_sec - real_start_time) % 3600)/60,(tv.tv_sec - real_start_time) %60 );

  if(card_buffer.partial_packet_number)
    log_message( log_module,  MSG_INFO,
                 "We received %d partial packets :-( \n",card_buffer.partial_packet_number );
  if(card_buffer.partial_packet_number)
    log_message( log_module,  MSG_INFO,
                 "We have got %d overflow errors\n",card_buffer.overflow_number );
mumudvb_close_goto:
  //If the thread is not started, we don't send the unexisting address of monitor_thread_params
  return mumudvb_close(monitorthread == 0 ? NULL:&monitor_thread_params , &unicast_vars, &tuneparams.strengththreadshutdown, cam_vars_ptr, scam_vars_ptr, filename_channels_not_streamed, filename_channels_streamed, filename_pid, Interrupted);

}

/** @brief Clean closing and freeing
 *
 *
 */
int mumudvb_close(monitor_parameters_t *monitor_thread_params, unicast_parameters_t *unicast_vars, int *strengththreadshutdown, void *cam_vars_v, void *scam_vars_v, char *filename_channels_not_streamed, char *filename_channels_streamed, char *filename_pid, int Interrupted)
{

  int curr_channel;
  int iRet;

  #ifndef ENABLE_CAM_SUPPORT
   (void) cam_vars_v; //to make compiler happy
  #else
  cam_parameters_t *cam_vars=(cam_parameters_t *)cam_vars_v;
  #endif

  #ifndef ENABLE_SCAM_SUPPORT
   (void) scam_vars_v; //to make compiler happy
  #else
  scam_parameters_t *scam_vars=(scam_parameters_t *)scam_vars_v;
  #endif
  if (Interrupted)
  {
    if(Interrupted< (1<<8)) //we check if it's a signal or a mumudvb error
      log_message( log_module,  MSG_INFO, "Caught signal %d - closing cleanly.\n",
                   Interrupted);
    else
      log_message( log_module,  MSG_INFO, "Closing cleanly. Error %d\n",Interrupted>>8);
  }
  struct timespec ts;

  if(signalpowerthread)
  {
    log_message(log_module,MSG_DEBUG,"Signal/power Thread closing\n");
    *strengththreadshutdown=1;
    clock_gettime(CLOCK_REALTIME, &ts);
    ts.tv_sec += 5;
    iRet=pthread_timedjoin_np(signalpowerthread, NULL, &ts);
    if(iRet)
      log_message(log_module,MSG_WARN,"Signal/power Thread badly closed: %s\n", strerror(iRet));

  }
  if(cardthreadparams.thread_running)
  {
    log_message(log_module,MSG_DEBUG,"Card reading Thread closing\n");
    cardthreadparams.threadshutdown=1;
    pthread_mutex_destroy(&cardthreadparams.carddatamutex);
    pthread_cond_destroy(&cardthreadparams.threadcond);
  }
  //We shutdown the monitoring thread
  if(monitorthread)
  {
    log_message(log_module,MSG_DEBUG,"Monitor Thread closing\n");
    monitor_thread_params->threadshutdown=1;
    clock_gettime(CLOCK_REALTIME, &ts);
    ts.tv_sec += 5;
    iRet=pthread_timedjoin_np(monitorthread, NULL, &ts);
    if(iRet)
      log_message(log_module,MSG_WARN,"Monitor Thread badly closed: %s\n", strerror(iRet));
  }

  for (curr_channel = 0; curr_channel < chan_and_pids.number_of_channels; curr_channel++)
  {
#ifdef ENABLE_TRANSCODING
    transcode_request_thread_end(chan_and_pids.channels[curr_channel].transcode_handle);
#endif
    if(chan_and_pids.channels[curr_channel].socketOut4>0)
      close (chan_and_pids.channels[curr_channel].socketOut4);
    if(chan_and_pids.channels[curr_channel].socketOut6>0)
      close (chan_and_pids.channels[curr_channel].socketOut6);
    if(chan_and_pids.channels[curr_channel].socketIn>0)
      close (chan_and_pids.channels[curr_channel].socketIn);
      //Free the channel structures
    if(chan_and_pids.channels[curr_channel].pmt_packet)
      free(chan_and_pids.channels[curr_channel].pmt_packet);
    chan_and_pids.channels[curr_channel].pmt_packet=NULL;


#ifdef ENABLE_SCAM_SUPPORT
	if (chan_and_pids.channels[curr_channel].scam_support && scam_vars->scam_support && chan_and_pids.channels[curr_channel].got_cw_started) {
		scam_channel_stop(&chan_and_pids.channels[curr_channel]);
	}
#endif



  }

#ifdef ENABLE_TRANSCODING
    /* End transcoding and clear transcode options */
    for (curr_channel = 0; curr_channel < chan_and_pids.number_of_channels; curr_channel++)
    {
        transcode_wait_thread_end(chan_and_pids.channels[curr_channel].transcode_handle);
        free_transcode_options(&chan_and_pids.channels[curr_channel].transcode_options);
    }
    free_transcode_options(&global_transcode_opt);
#endif
  // we close the file descriptors
  close_card_fd (fds);

  //We close the unicast connections and free the clients
  unicast_freeing(unicast_vars, chan_and_pids.channels);

#ifdef ENABLE_CAM_SUPPORT
  if(cam_vars->cam_support)
  {
    // stop CAM operation
    cam_stop(cam_vars);
    // delete cam_info file
    if (remove (cam_vars->filename_cam_info))
    {
      log_message( log_module,  MSG_WARN,
                   "%s: %s\n",
                   cam_vars->filename_cam_info, strerror (errno));
    }
    mumu_free_string(&cam_vars->cam_menulist_str);
    mumu_free_string(&cam_vars->cam_menu_string);
  }
#endif
#ifdef ENABLE_SCAM_SUPPORT
  if(scam_vars->scam_support)
  {
	scam_getcw_stop(scam_vars);
  }
#endif

  //autoconf variables freeing
  autoconf_freeing(&autoconf_vars);

  //sap variables freeing
  if(monitor_thread_params && monitor_thread_params->sap_vars->sap_messages4)
    free(monitor_thread_params->sap_vars->sap_messages4);
  if(monitor_thread_params && monitor_thread_params->sap_vars->sap_messages6)
    free(monitor_thread_params->sap_vars->sap_messages6);

  //Pat rewrite freeing
  if(rewrite_vars.full_pat)
    free(rewrite_vars.full_pat);

  //SDT rewrite freeing
  if(rewrite_vars.full_sdt)
    free(rewrite_vars.full_sdt);

  if (strlen(filename_channels_streamed) && (write_streamed_channels)&&remove (filename_channels_streamed))
  {
    log_message( log_module,  MSG_WARN,
                 "%s: %s\n",
                 filename_channels_streamed, strerror (errno));
    exit(ERROR_DEL_FILE);
  }

  if (strlen(filename_channels_not_streamed) && (write_streamed_channels)&&remove (filename_channels_not_streamed))
  {
    log_message( log_module,  MSG_WARN,
                 "%s: %s\n",
                 filename_channels_not_streamed, strerror (errno));
    exit(ERROR_DEL_FILE);
  }


  if (!no_daemon)
  {
    if (remove (filename_pid))
    {
      log_message( log_module,  MSG_INFO, "%s: %s\n",
                   filename_pid, strerror (errno));
      exit(ERROR_DEL_FILE);
    }
  }


  /*free the file descriptors*/
  if(fds.pfds)
    free(fds.pfds);
  fds.pfds=NULL;
  if(unicast_vars->fd_info)
    free(unicast_vars->fd_info);
  unicast_vars->fd_info=NULL;

//   plop if(temp_buffer_from_dvr)
//       free(temp_buffer_from_dvr);

  // Format ExitCode (normal exit)
  int ExitCode;
  if(Interrupted<(1<<8))
    ExitCode=0;
  else
    ExitCode=Interrupted>>8;

  // Show in log that we are stopping
  log_message( log_module,  MSG_INFO,"========== MuMuDVB version %s is stopping with ExitCode %d ==========",VERSION,ExitCode);

  // Freeing log ressources
  if(log_params.log_file)
  {
    fclose(log_params.log_file);
    free(log_params.log_file_path);
  }
  if(log_params.log_header!=NULL)
      free(log_params.log_header);
  munlockall();

  // End
  return(ExitCode);

}

/******************************************************
 * Signal Handler Function
 *
 * This function is called periodically 
 *  It checks for the tuning timeouts
 *
 * This function also catches SIGPIPE, SIGUSR1, SIGUSR2 and SIGHUP
 *
 ******************************************************/
static void SignalHandler (int signum)
{
  if (signum == SIGALRM && !Interrupted)
  {
    if (card_tuned && !*card_tuned)
    {
      log_message( log_module,  MSG_INFO,
                   "Card not tuned after timeout - exiting\n");
      exit(ERROR_TUNE);
    }
  }
  else if (signum == SIGUSR1)
  {
    received_signal=SIGUSR1;
  }
  else if (signum == SIGUSR2)
  {
    received_signal=SIGUSR2;
  }
  else if (signum == SIGHUP)
  {
    received_signal=signum;
  }
  else if (signum != SIGPIPE)
  {
    Interrupted = signum;
  }
  signal (signum, SignalHandler);
}





void *monitor_func(void* arg)
{
  monitor_parameters_t  *params;
  params= (monitor_parameters_t  *) arg;
  int i,curr_channel;
  struct timeval tv;
  double monitor_now;
  double monitor_start;
  double last_updown_check=0;
  double last_flush_time = 0;
  double time_no_diff=0;
  double time_no_diff_cw=0;
  int num_big_buffer_show=0;

  gettimeofday (&tv, (struct timezone *) NULL);
  monitor_start = tv.tv_sec + tv.tv_usec/1000000;
  monitor_now = monitor_start;
#ifdef ENABLE_SCAM_SUPPORT	
  struct scam_parameters_t *scam_vars;
  scam_vars=(struct scam_parameters_t *) params->scam_vars_v;
#endif	
  while(!params->threadshutdown)
  {
    gettimeofday (&tv, (struct timezone *) NULL);
    monitor_now =  tv.tv_sec + tv.tv_usec/1000000 -monitor_start;
    now = tv.tv_sec - real_start_time;

    /*******************************************/
    /* We deal with the received signals       */
    /*******************************************/
    if (received_signal == SIGUSR1) //Display signal strength
    {
      params->tuneparams->display_strenght = params->tuneparams->display_strenght ? 0 : 1;
      received_signal = 0;
    }
    else if (received_signal == SIGUSR2) //Display traffic
    {
      params->stats_infos->show_traffic = params->stats_infos->show_traffic ? 0 : 1;
      if(params->stats_infos->show_traffic)
        log_message( log_module, MSG_INFO,"The traffic will be shown every %d seconds\n",params->stats_infos->show_traffic_interval);
      else
        log_message( log_module, MSG_INFO,"The traffic will not be shown anymore\n");
      received_signal = 0;
    }
    else if (received_signal == SIGHUP) //Sync logs
    {
      log_message( log_module, MSG_DEBUG,"Syncing logs\n");
      sync_logs();
      received_signal = 0;
    }

    /*autoconfiguration*/
    /*We check if we reached the autoconfiguration timeout*/
    if(params->autoconf_vars->autoconfiguration)
    {
      int iRet;
      iRet = autoconf_poll(now, params->autoconf_vars, params->chan_and_pids, params->tuneparams, params->multicast_vars, &fds, params->unicast_vars, params->server_id, params->scam_vars_v);

      if(iRet)
        Interrupted = iRet;
    }

    if(!params->autoconf_vars->autoconfiguration)
    {
      /*we are not doing autoconfiguration we can do something else*/
      /*sap announces*/
      sap_poll(params->sap_vars,params->chan_and_pids->number_of_channels,params->chan_and_pids->channels,*params->multicast_vars, (long)monitor_now);



    /*******************************************/
    /* compute the bandwith occupied by        */
    /* each channel                            */
    /*******************************************/
    float time_interval;
    if(!params->stats_infos->compute_traffic_time)
      params->stats_infos->compute_traffic_time=monitor_now;
    if((monitor_now-params->stats_infos->compute_traffic_time)>=params->stats_infos->compute_traffic_interval)
    {
      time_interval=monitor_now-params->stats_infos->compute_traffic_time;
      params->stats_infos->compute_traffic_time=monitor_now;
      for (curr_channel = 0; curr_channel < params->chan_and_pids->number_of_channels; curr_channel++)
      {
        if (time_interval!=0)
          params->chan_and_pids->channels[curr_channel].traffic=((float)params->chan_and_pids->channels[curr_channel].sent_data)/time_interval*1/1000;
        else
          params->chan_and_pids->channels[curr_channel].traffic=0;
        params->chan_and_pids->channels[curr_channel].sent_data=0;
      }
    }

    /*******************************************/
    /*show the bandwith measurement            */
    /*******************************************/
    if(params->stats_infos->show_traffic)
    {
      show_traffic(log_module,monitor_now, params->stats_infos->show_traffic_interval, params->chan_and_pids);
    }


    /*******************************************/
    /* Show the statistics for the big buffer  */
    /*******************************************/
    if(params->stats_infos->show_buffer_stats)
    {
      if(!params->stats_infos->show_buffer_stats_time)
        params->stats_infos->show_buffer_stats_time=monitor_now;
      if((monitor_now-params->stats_infos->show_buffer_stats_time)>=params->stats_infos->show_buffer_stats_interval)
      {
        params->stats_infos->show_buffer_stats_time=monitor_now;
        if (params->stats_infos->stats_num_reads!=0)
          log_message( log_module,  MSG_DETAIL, "Average packets in the buffer %d\n", params->stats_infos->stats_num_packets_received/params->stats_infos->stats_num_reads);
        else
          log_message( log_module,  MSG_DETAIL, "Average packets in the buffer cannot be calculated - No packets read!\n");
        params->stats_infos->stats_num_packets_received=0;
        params->stats_infos->stats_num_reads=0;
        num_big_buffer_show++;
        if(num_big_buffer_show==10)
          params->stats_infos->show_buffer_stats=0;
      }
    }

    /*******************************************/
    /* Periodically flush the logs if asked  */
    /*******************************************/
    if((log_params.log_file) && (log_params.log_flush_interval !=-1))
    {
      if(!last_flush_time)
      {
        last_flush_time=monitor_now;
        fflush(log_params.log_file);
      }
      if((monitor_now-last_flush_time)>=log_params.log_flush_interval)
      {
        log_message( log_module,  MSG_FLOOD, "Flushing logs\n");
        fflush(log_params.log_file);
        last_flush_time=monitor_now;
      }
    }

    /*******************************************/
    /* Check if the chanel scrambling state    */
    /* has changed                             */
    /*******************************************/
    // Current thresholds for calculation
    // (<2%) FULLY_UNSCRAMBLED
    // (5%<=ratio<=75%) PARTIALLY_UNSCRAMBLED
    // (>80%) HIGHLY_SCRAMBLED
    // The gap is an hysteresis to avoid excessive jumping between states
    for (curr_channel = 0; curr_channel < params->chan_and_pids->number_of_channels; curr_channel++)
    {
      mumudvb_channel_t *current;
      current=&params->chan_and_pids->channels[curr_channel];
      /* Calcultation of the ratio (percentage) of scrambled packets received*/
#ifndef ENABLE_SCAM_SUPPORT
      if (current->num_packet >0 && current->num_scrambled_packets>10)
        current->ratio_scrambled = (int)(current->num_scrambled_packets*100/(current->num_packet));
      else
        current->ratio_scrambled = 0;
#else

	  if (current->scam_support && scam_vars->scam_support) {
	      current->ratio_scrambled = 0;
	  }
	  else {
		if (current->num_packet >0 && current->num_scrambled_packets>10)
		  current->ratio_scrambled = (int)(current->num_scrambled_packets*100/(current->num_packet));
		else
		  current->ratio_scrambled = 0;
	  }
#endif



      /* Test if we have only unscrambled packets (<2%) - scrambled_channel=FULLY_UNSCRAMBLED : fully unscrambled*/
      if ((current->ratio_scrambled < 2) && (current->scrambled_channel != FULLY_UNSCRAMBLED))
      {
        log_message( log_module,  MSG_INFO,
                      "Channel \"%s\" is now fully unscrambled (%d%% of scrambled packets). Card %d\n",
                      current->name, current->ratio_scrambled, params->tuneparams->card);
        current->scrambled_channel = FULLY_UNSCRAMBLED;// update
      }
      /* Test if we have partiallay unscrambled packets (5%<=ratio<=75%) - scrambled_channel=PARTIALLY_UNSCRAMBLED : partially unscrambled*/
      if ((current->ratio_scrambled >= 5) && (current->ratio_scrambled <= 75) && (current->scrambled_channel != PARTIALLY_UNSCRAMBLED))
      {
        log_message( log_module,  MSG_INFO,
                      "Channel \"%s\" is now partially unscrambled (%d%% of scrambled packets). Card %d\n",
                      current->name, current->ratio_scrambled, params->tuneparams->card);
        current->scrambled_channel = PARTIALLY_UNSCRAMBLED;// update
      }
      /* Test if we have nearly only scrambled packets (>80%) - scrambled_channel=HIGHLY_SCRAMBLED : highly scrambled*/
      if ((current->ratio_scrambled > 80) && current->scrambled_channel != HIGHLY_SCRAMBLED)
      {
        log_message( log_module,  MSG_INFO,
                      "Channel \"%s\" is now higly scrambled (%d%% of scrambled packets). Card %d\n",
                      current->name, current->ratio_scrambled, params->tuneparams->card);
        current->scrambled_channel = HIGHLY_SCRAMBLED;// update
      }
      /* Check the PID scrambling state */
	  int curr_pid;
      for (curr_pid = 0; curr_pid < current->num_pids; curr_pid++)
      {
        if (current->pids_num_scrambled_packets[curr_pid]>0)
            current->pids_scrambled[curr_pid]=1;
        else
            current->pids_scrambled[curr_pid]=0;
        current->pids_num_scrambled_packets[curr_pid]=0;
      }
    }







    /*******************************************/
    /* Check if the channel stream state       */
    /* has changed                             */
    /*******************************************/
    if(last_updown_check)
    {
      /* Check if the channel stream state has changed*/
      for (curr_channel = 0; curr_channel < params->chan_and_pids->number_of_channels; curr_channel++)
      {
        mumudvb_channel_t *current;
        current=&params->chan_and_pids->channels[curr_channel];
        double packets_per_sec;
        int num_scrambled;
        if(params->chan_and_pids->dont_send_scrambled)
          num_scrambled=current->num_scrambled_packets;
        else
			  num_scrambled=0;
        if (monitor_now>last_updown_check)

	  		#ifdef ENABLE_SCAM_SUPPORT
	  		if (current->scam_support && scam_vars->scam_support)
		  		packets_per_sec=((double)current->num_packet_descrambled_sent)/(monitor_now-last_updown_check);
		  	else
		  		packets_per_sec=((double)current->num_packet-num_scrambled)/(monitor_now-last_updown_check);
  			#else
				packets_per_sec=((double)current->num_packet-num_scrambled)/(monitor_now-last_updown_check);
  	  		#endif
        else
          packets_per_sec=0;
        if( params->stats_infos->debug_updown)
        {
          log_message( log_module,  MSG_FLOOD,
                      "Channel \"%s\" streamed_channel %f packets/s\n",
                      current->name,packets_per_sec);
        }
        if ((packets_per_sec >= params->stats_infos->up_threshold) && (!current->streamed_channel))
        {
          log_message( log_module,  MSG_INFO,
                      "Channel \"%s\" back.Card %d\n",
                      current->name, params->tuneparams->card);
          current->streamed_channel = 1;  // update
          if(params->sap_vars->sap == OPTION_ON)
            sap_update(&params->chan_and_pids->channels[curr_channel], params->sap_vars, curr_channel, *params->multicast_vars); //Channel status changed, we update the sap announces
        }
        else if ((current->streamed_channel) && (packets_per_sec < params->stats_infos->down_threshold))
        {
          log_message( log_module,  MSG_INFO,
                      "Channel \"%s\" down.Card %d\n",
                      current->name, params->tuneparams->card);
          current->streamed_channel = 0;  // update
          if(params->sap_vars->sap == OPTION_ON)
            sap_update(&params->chan_and_pids->channels[curr_channel], params->sap_vars, curr_channel, *params->multicast_vars); //Channel status changed, we update the sap announces
        }
      }
    }
    /* reinit */
    for (curr_channel = 0; curr_channel < params->chan_and_pids->number_of_channels; curr_channel++)
    {
      params->chan_and_pids->channels[curr_channel].num_packet = 0;
      params->chan_and_pids->channels[curr_channel].num_scrambled_packets = 0;
	  #ifdef ENABLE_SCAM_SUPPORT
	  if (params->chan_and_pids->channels[curr_channel].scam_support && scam_vars->scam_support)
	  	params->chan_and_pids->channels[curr_channel].num_packet_descrambled_sent = 0;
  	  #endif
    }
    last_updown_check=monitor_now;





    /*******************************************/
    /* we count active channels                */
    /*******************************************/
    int count_of_active_channels=0;
    for (curr_channel = 0; curr_channel < params->chan_and_pids->number_of_channels; curr_channel++)
      if (params->chan_and_pids->channels[curr_channel].streamed_channel)
        count_of_active_channels++;

    /*Time no diff is the time when we got 0 active channels*/
    /*if we have active channels, we reinit this counter*/
    if(count_of_active_channels)
      time_no_diff=0;
    /*If we don't have active channels and this is the first time, we store the time*/
    else if(!time_no_diff)
      time_no_diff=(long)monitor_now;



    /*******************************************/
    /* If we don't stream data for             */
    /* a too long time, we exit                */
    /*******************************************/
    if((timeout_no_diff)&& (time_no_diff&&((monitor_now-time_no_diff)>timeout_no_diff)))
    {
      log_message( log_module,  MSG_ERROR,
                  "No data from card %d in %ds, exiting.\n",
                  params->tuneparams->card, timeout_no_diff);
      Interrupted=ERROR_NO_DIFF<<8; //the <<8 is to make difference beetween signals and errors
    }


#ifdef ENABLE_SCAM_SUPPORT
	if (scam_vars->scam_support) {
		/*******************************************/
		/* we check num of packets in ring buffer                */
		/*******************************************/
		for (curr_channel = 0; curr_channel < params->chan_and_pids->number_of_channels; curr_channel++) {
		  if (params->chan_and_pids->channels[curr_channel].scam_support) {
			  if (chan_and_pids.channels[curr_channel].got_cw_started) {
				if (params->chan_and_pids->channels[curr_channel].ring_buffer_num_packets>=params->chan_and_pids->channels[curr_channel].ring_buffer_size)
			  		log_message( log_module,  MSG_ERROR, "%s: ring buffer overflow, packets in ring buffer %u, ring buffer size %u\n",params->chan_and_pids->channels[curr_channel].name, params->chan_and_pids->channels[curr_channel].ring_buffer_num_packets, params->chan_and_pids->channels[curr_channel].ring_buffer_size);
				else
					log_message( log_module,  MSG_DEBUG, "%s: packets in ring buffer %u, ring buffer size %u, to descramble %u, to send %u\n",params->chan_and_pids->channels[curr_channel].name, params->chan_and_pids->channels[curr_channel].ring_buffer_num_packets, params->chan_and_pids->channels[curr_channel].ring_buffer_size,params->chan_and_pids->channels[curr_channel].ring_buf->to_descramble,params->chan_and_pids->channels[curr_channel].ring_buf->to_send);
			  }
			  else
				log_message( log_module,  MSG_DEBUG, "%s: didn't get first cw\n",params->chan_and_pids->channels[curr_channel].name);
		  }
		}


		/*******************************************/
		/* we count oscam channels which got first cw*/
		/*******************************************/
		int count_of_channels_cw=0;
		for (curr_channel = 0; curr_channel < params->chan_and_pids->number_of_channels; curr_channel++)
		  if (params->chan_and_pids->channels[curr_channel].got_cw_started && params->chan_and_pids->channels[curr_channel].scam_support)
		    count_of_channels_cw++;

		/*Time no diff is the time when we got 0 channels with first cw*/
		/*if we have channels with first cw, we reinit this counter*/
		if(count_of_channels_cw)
		  time_no_diff_cw=0;
		/*If we don't have channels with first cw and this is the first time, we store the time*/
		else if(!time_no_diff_cw)
		  time_no_diff_cw=(long)monitor_now;

		/*******************************************/
		/* If we don't have first cw for           */
		/* a too long time, we exit                */
		/*******************************************/
		if((timeout_no_diff)&& (time_no_diff&&((monitor_now-time_no_diff_cw)>timeout_no_diff)))
		{
		  log_message( log_module,  MSG_ERROR,
		              "Haven't got first cw for %ds, exiting.\n",
		              timeout_no_diff);
		  Interrupted=ERROR_NO_FIRST_CW<<8; //the <<8 is to make difference beetween signals and errors
		}
	}

#endif



    /*******************************************/
    /* generation of the file which says       */
    /* the streamed channels                   */
    /*******************************************/
    if (write_streamed_channels)
      gen_file_streamed_channels(params->filename_channels_streamed, params->filename_channels_not_streamed, params->chan_and_pids->number_of_channels, params->chan_and_pids->channels);


    }
    for(i=0;i<params->wait_time && !params->threadshutdown;i++)
      usleep(100000);
  }

  log_message(log_module,MSG_DEBUG, "Monitor thread stopping, it lasted %f seconds\n", monitor_now);
  return 0;

}










<|MERGE_RESOLUTION|>--- conflicted
+++ resolved
@@ -1821,13 +1821,8 @@
         /******************************************************/
 #ifdef ENABLE_SCAM_SUPPORT
 		if (scam_vars.scam_support &&(chan_and_pids.channels[curr_channel].need_scam_ask==CAM_NEED_ASK))
-<<<<<<< HEAD
 		{ 
 				if (chan_and_pids.channels[curr_channel].scam_support && chan_and_pids.channels[curr_channel].pmt_packet->len_full != 0 ) {								
-=======
-		{
-				if (chan_and_pids.channels[curr_channel].scam_support) {
->>>>>>> a124221b
 					  iRet=scam_send_capmt(&chan_and_pids.channels[curr_channel],tuneparams.card);
 					  if(iRet)
 					  {
