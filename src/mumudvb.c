/* 
 * MuMuDVB - Stream a DVB transport stream.
 * Based on dvbstream by (C) Dave Chapman <dave@dchapman.com> 2001, 2002.
 * 
 * (C) 2004-2011 Brice DUBOST
 * 
 * Code for dealing with libdvben50221 inspired from zap_ca
 * Copyright (C) 2004, 2005 Manu Abraham <abraham.manu@gmail.com>
 * Copyright (C) 2006 Andrew de Quincey (adq_dvb@lidskialf.net)
 * 
 * Transcoding written by Utelisys Communications B.V.
 * Copyright (C) 2009 Utelisys Communications B.V.
 *
 * The latest version can be found at http://mumudvb.braice.net
 * 
 * Copyright notice:
 * 
 * This program is free software; you can redistribute it and/or modify
 * it under the terms of the GNU General Public License as published by
 * the Free Software Foundation; either version 2 of the License, or
 * (at your option) any later version.
 * 
 * This program is distributed in the hope that it will be useful,
 * but WITHOUT ANY WARRANTY; without even the implied warranty of
 * MERCHANTABILITY or FITNESS FOR A PARTICULAR PURPOSE.  See the
 * GNU General Public License for more details.
 * 
 * You should have received a copy of the GNU General Public License
 * along with this program; if not, write to the Free Software
 * Foundation, Inc., 675 Mass Ave, Cambridge, MA 02139, USA.
 *
 */


/** @file
 * @brief This file is the main file of MuMuDVB
 */


/** @mainpage Documentation for the mumudvb project
 * @section introduction
 * Mumudvb is a program that can redistribute streams from DVB on a network using
 * multicasting or HTTP unicast. It is able to multicast a whole DVB transponder by assigning
 * each channel to a different multicast IP.
 *
 * @section Main features

 * Stream channels from a transponder on different multicast IPs

 * The program can rewrite the PAT Pid in order to announce only present channels (useful for some set-top boxes)

 * Support for scrambled channels (if you don't have a CAM you can use sasc-ng, but check if it's allowed in you country)

 * Support for autoconfiguration

 * Generation of SAP announces

 *@section files
 * mumudvb.h header containing global information 
 *
 * autoconf.c autoconf.h code related to autoconfiguration
 *
 * cam.c cam.h : code related to the support of scrambled channels
 *
 * crc32.c : the crc32 table
 *
 * dvb.c dvb.h functions related to the DVB card : oppening filters, file descriptors etc
 *
 * log.c logging functions
 *
 * pat_rewrite.c rewrite.h : the functions associated with the rewrite of the PAT pid
 *
 * sdt_rewrite.c rewrite.h : the functions associated with the rewrite of the SDT pid
 *
 * sap.c sap.h : sap announces
 *
 * ts.c ts.h : function related to the MPEG-TS parsing
 *
 * tune.c tune.h : tuning of the dvb card
 *
 * network.c network.h : networking ie openning sockets, sending packets
 *
 * unicast_http.c unicast_http.h : HTTP unicast
 */

#define _GNU_SOURCE		//in order to use program_invocation_short_name and recursive mutexes (GNU extensions)


#include "config.h"

// Linux includes:
#include <stdio.h>
#include <stdlib.h>
#include <ctype.h>
#include <sys/time.h>
#include <sys/poll.h>
#include <sys/stat.h>
#include <stdint.h>
#include <resolv.h>
#include <fcntl.h>
#include <unistd.h>
#include <signal.h>
#include <values.h>
#include <string.h>
#include <syslog.h>
#include <getopt.h>
#include <errno.h>
#include <time.h>
#include <linux/dvb/version.h>
#include <sys/mman.h>
#include <pthread.h>

#include "mumudvb.h"
#include "tune.h"
#include "network.h"
#include "dvb.h"
#ifdef ENABLE_CAM_SUPPORT
#include "cam.h"
#endif
#ifdef ENABLE_SCAM_SUPPORT
#include "scam_capmt.h"
#include "scam_common.h"
#include "scam_getcw.h"
#include "scam_decsa.h"
#endif
#include "ts.h"
#include "errors.h"
#include "autoconf.h"
#include "sap.h"
#include "rewrite.h"
#include "unicast_http.h"
#include "rtp.h"
#include "log.h"
#ifdef ENABLE_TRANSCODING
#include "transcode.h"
#endif

#ifdef __UCLIBC__
#define program_invocation_short_name "mumudvb"
#else
extern char *program_invocation_short_name;
#endif

static char *log_module="Main: ";

/* Signal handling code shamelessly copied from VDR by Klaus Schmidinger 
   - see http://www.cadsoft.de/people/kls/vdr/index.htm */

// global variables used by SignalHandler
long now;
long real_start_time;
int *card_tuned;
int received_signal = 0;

int timeout_no_diff = ALARM_TIME_TIMEOUT_NO_DIFF;
// file descriptors
fds_t fds; /** File descriptors associated with the card */
int no_daemon = 0;
int  write_streamed_channels=1;
pthread_t signalpowerthread;
pthread_t cardthread;
pthread_t monitorthread;
card_thread_parameters_t cardthreadparams;


mumudvb_chan_and_pids_t chan_and_pids={
  .lock=PTHREAD_RECURSIVE_MUTEX_INITIALIZER_NP,
  .number_of_channels=0,
  .dont_send_scrambled=0,
  .filter_transport_error=0,
  .psi_tables_filtering=PSI_TABLES_FILTERING_NONE,
  .check_cc=0,
};


//multicast parameters
multicast_parameters_t multicast_vars={
  .multicast=1,
  .multicast_ipv6=0,
  .multicast_ipv4=1,
  .ttl=DEFAULT_TTL,
  .common_port = 1234,
  .auto_join=0,
  .rtp_header = 0,
  .iface4="\0",
  .iface6="\0",
};

//Parameters for HTTP unicast
unicast_parameters_t unicast_vars={
	.unicast=0,
	.ipOut="0.0.0.0",
	.portOut=4242,
	.portOut_str=NULL,
	.consecutive_errors_timeout=UNICAST_CONSECUTIVE_ERROR_TIMEOUT,
	.max_clients=-1,
	.queue_max_size=UNICAST_DEFAULT_QUEUE_MAX,
	.socket_sendbuf_size=0,
	.flush_on_eagain=0,
};




//autoconfiguration
autoconf_parameters_t autoconf_vars={
  .lock=PTHREAD_RECURSIVE_MUTEX_INITIALIZER_NP,
  .autoconfiguration=0,
  .autoconf_radios=0,
  .autoconf_scrambled=0,
  .autoconf_pid_update=1,
  .autoconf_ip4="239.100.%card.%number",
  .autoconf_ip6="FF15:4242::%server:%card:%number",
  .time_start_autoconfiguration=0,
  .transport_stream_id=-1,
  .autoconf_temp_pat=NULL,
  .autoconf_temp_sdt=NULL,
  .autoconf_temp_psip=NULL,
  .services=NULL,
  .autoconf_unicast_port="\0",
  .autoconf_multicast_port="\0",
  .num_service_id=0,
  .name_template="\0",
};



//Parameters for rewriting
rewrite_parameters_t rewrite_vars={
  .rewrite_pat = OPTION_UNDEFINED,
  .pat_version=-1,
  .full_pat=NULL,
  .pat_needs_update=1,
  .full_pat_ok=0,
  .pat_continuity_counter=0,
  .rewrite_sdt = OPTION_UNDEFINED,
  .sdt_version=-1,
  .full_sdt=NULL,
  .sdt_needs_update=1,
  .full_sdt_ok=0,
  .sdt_continuity_counter=0,
  .rewrite_eit=OPTION_UNDEFINED,
  .eit_version=-1,
  .full_eit=NULL,
  .eit_needs_update=0,
  .sdt_force_eit=OPTION_UNDEFINED,
  .eit_packets=NULL,
};



#ifdef ENABLE_TRANSCODING
/** The transcode options defined for all the channels */
transcode_options_t global_transcode_opt;
#endif

//logging
extern log_params_t log_params;

// prototypes
static void SignalHandler (int signum);//below
int read_multicast_configuration(multicast_parameters_t *, mumudvb_channel_t *, int, int *, char *); //in multicast.c
void *monitor_func(void* arg);
int mumudvb_close(monitor_parameters_t* monitor_thread_params, unicast_parameters_t* unicast_vars, volatile int* strengththreadshutdown, void *cam_vars_v, void *scam_vars_v, char* filename_channels_not_streamed,char *filename_channels_streamed, char *filename_pid, int Interrupted);



int
    main (int argc, char **argv)
{
  //sap announces
  sap_parameters_t sap_vars={
    .sap_messages4=NULL,
    .sap_messages6=NULL,
    .sap=OPTION_UNDEFINED, //No sap by default
    .sap_interval=SAP_DEFAULT_INTERVAL,
    .sap_sending_ip4="0.0.0.0",
    .sap_sending_ip6="::",
    .sap_default_group="",
    .sap_organisation="MuMuDVB",
    .sap_uri="\0",
    .sap_ttl=SAP_DEFAULT_TTL,
  };

  //Statistics
  stats_infos_t stats_infos={
  .stats_num_packets_received=0,
  .stats_num_reads=0,
  .show_buffer_stats=0,
  .show_buffer_stats_time = 0,
  .show_buffer_stats_interval = 120,
  .show_traffic = 0,
  .show_traffic_time = 0,
  .compute_traffic_time = 0,
  .show_traffic_interval = 10,
  .compute_traffic_interval = 10,
  .up_threshold = 80,
  .down_threshold = 30,
  .debug_updown = 0,
  };


  //tuning parameters
  tuning_parameters_t tuneparams={
    .card = 0,
    .tuner = 0,
    .card_dev_path=DVB_DEV_PATH,
    .card_tuned = 0,
    .tuning_timeout = ALARM_TIME_TIMEOUT,
    .freq = 0,
    .srate = 0,
    .pol = 0,
    .lnb_voltage_off=0,
    .lnb_type=LNB_UNIVERSAL,
    .lnb_lof_standard=DEFAULT_LOF_STANDARD,
    .lnb_slof=DEFAULT_SLOF,
    .lnb_lof_low=DEFAULT_LOF1_UNIVERSAL,
    .lnb_lof_high=DEFAULT_LOF2_UNIVERSAL,
    .sat_number = 0,
    .switch_type = 'C',
    .modulation_set = 0,
    .display_strenght = 0,
    .check_status = 1,
    .strengththreadshutdown = 0,
    .HP_CodeRate = HP_CODERATE_DEFAULT,//cf tune.h
    .LP_CodeRate = LP_CODERATE_DEFAULT,
    .TransmissionMode = TRANSMISSION_MODE_DEFAULT,
    .guardInterval = GUARD_INTERVAL_DEFAULT,
    .bandwidth = BANDWIDTH_DEFAULT,
    .hier = HIERARCHY_DEFAULT,
    .fe_type=FE_QPSK, //sat by default
  #if DVB_API_VERSION >= 5
    .delivery_system=SYS_UNDEFINED,
    .rolloff=ROLLOFF_35,
#endif
#if STREAM_ID
    .stream_id=0,
  #endif
  };
  card_tuned=&tuneparams.card_tuned;


  #ifdef ENABLE_CAM_SUPPORT
  //CAM (Conditionnal Access Modules : for scrambled channels)
  cam_parameters_t cam_vars={
    .cam_support = 0,
    .cam_number=0,
    .cam_reask_interval=0,
    .need_reset=0,
    .reset_counts=0,
    .reset_interval=CAM_DEFAULT_RESET_INTERVAL,
    .timeout_no_cam_init=CAM_DEFAULT_RESET_INTERVAL,
    .max_reset_number=CAM_DEFAULT_MAX_RESET_NUM,
    .tl=NULL,
    .sl=NULL,
    .stdcam=NULL,
    .ca_resource_connected=0,
    .mmi_state = MMI_STATE_CLOSED,
    .ca_info_ok_time=0,
    .cam_delay_pmt_send=0,
    .cam_interval_pmt_send=3,
    .cam_pmt_send_time=0,
    .cam_mmi_autoresponse=1,
    .cam_pmt_follow=1,
    .cam_menulist_str = EMPTY_STRING,
    .cam_menu_string = EMPTY_STRING,
  };
  mumu_string_append(&cam_vars.cam_menu_string,"Not retrieved");
  cam_parameters_t *cam_vars_ptr=&cam_vars;
  #else
  void *cam_vars_ptr=NULL;
  #endif


  #ifdef ENABLE_SCAM_SUPPORT
  //SCAM (software conditionnal Access Modules : for scrambled channels)
  scam_parameters_t scam_vars={
	  .scam_support = 0,
	  .getcwthread_shutdown=0,
  };
  scam_parameters_t *scam_vars_ptr=&scam_vars;
  int scam_threads_started=0;
  #else
  void *scam_vars_ptr=NULL;
  #endif

  char filename_channels_not_streamed[DEFAULT_PATH_LEN];
  char filename_channels_streamed[DEFAULT_PATH_LEN];
  char filename_pid[DEFAULT_PATH_LEN]=PIDFILE_PATH;

  int server_id = 0; /** The server id for the template %server */

  int iRet,cmdlinecard;
  cmdlinecard=-1;

  //MPEG2-TS reception and sort
  int pid;			/** pid of the current mpeg2 packet */
  int ScramblingControl;
  int continuity_counter;

  /** The buffer for the card */
  card_buffer_t card_buffer;
  memset (&card_buffer, 0, sizeof (card_buffer_t));
  card_buffer.dvr_buffer_size=DEFAULT_TS_BUFFER_SIZE;
  card_buffer.max_thread_buffer_size=DEFAULT_THREAD_BUFFER_SIZE;
  /** List of mandatory pids */
  uint8_t mandatory_pid[MAX_MANDATORY_PID_NUMBER];

  struct timeval tv;

  //files
  char *conf_filename = NULL;
  FILE *conf_file;
  FILE *channels_diff;
  FILE *channels_not_streamed;
#ifdef ENABLE_CAM_SUPPORT
  FILE *cam_info;
#endif
  FILE *pidfile;
  char *dump_filename = NULL;
  FILE *dump_file;

  // configuration file parsing
  int curr_channel = 0;
  int curr_pid = 0;
  int send_packet=0;
  int channel_start = 0;
  char current_line[CONF_LINELEN];
  char *substring=NULL;
  char delimiteurs[] = CONFIG_FILE_SEPARATOR;

  /******************************************************/
  //Getopt
  /******************************************************/
  const char short_options[] = "c:sdthvql";
  const struct option long_options[] = {
    {"config", required_argument, NULL, 'c'},
    {"signal", no_argument, NULL, 's'},
    {"traffic", no_argument, NULL, 't'},
    {"server_id", required_argument, NULL, 'i'},
    {"debug", no_argument, NULL, 'd'},
    {"help", no_argument, NULL, 'h'},
    {"list-cards", no_argument, NULL, 'l'},
    {"card", required_argument, NULL, 'a'},
    {"dumpfile", required_argument, NULL, 'z'},
    {0, 0, 0, 0}
  };
  int c, option_index = 0;
  int listingcards=0;
  if (argc == 1)
  {
    usage (program_invocation_short_name);
    exit(ERROR_ARGS);
  }

  while (1)
  {
    c = getopt_long (argc, argv, short_options,
                     long_options, &option_index);

    if (c == -1)
    {
      break;
    }
    switch (c)
    {
      case 'c':
        conf_filename = (char *) malloc (strlen (optarg) + 1);
        if (!conf_filename)
        {
          log_message( log_module, MSG_ERROR,"Problem with malloc : %s file : %s line %d\n",strerror(errno),__FILE__,__LINE__);
          exit(ERROR_MEMORY);
        }
        strncpy (conf_filename, optarg, strlen (optarg) + 1);
        break;
      case 'a':
        cmdlinecard=atoi(optarg);
        break;
      case 's':
        tuneparams.display_strenght = 1;
        break;
      case 'i':
        server_id = atoi(optarg);
        break;
      case 't':
        stats_infos.show_traffic = 1;
        break;
      case 'd':
        no_daemon = 1;
        break;
      case 'v':
        log_params.verbosity++;
        break;
      case 'q':
        log_params.verbosity--;
        break;
      case 'h':
        usage (program_invocation_short_name);
        exit(ERROR_ARGS);
        break;
      case 'l':
	listingcards=1;
        break;
      case 'z':
        dump_filename = (char *) malloc (strlen (optarg) + 1);
        if (!dump_filename)
        {
          log_message( log_module, MSG_ERROR,"Problem with malloc : %s file : %s line %d\n",strerror(errno),__FILE__,__LINE__);
          exit(ERROR_MEMORY);
        }
        strncpy (dump_filename, optarg, strlen (optarg) + 1);
        log_message( log_module, MSG_WARN,"You've decided to dump the received stream into %s. Be warned, it can grow quite fast", dump_filename);
        break;
    }
  }
  if (optind < argc)
  {
    usage (program_invocation_short_name);
    exit(ERROR_ARGS);
  }

  /******************************************************/
  //end of command line options parsing
  /******************************************************/

  if(listingcards)
    {
      print_info ();
      list_dvb_cards ();
      exit(0);
    }

  // DO NOT REMOVE (make mumudvb a deamon)
  if(!no_daemon)
    if(daemon(42,0))
  {
    log_message( log_module,  MSG_WARN, "Cannot daemonize: %s\n",
                 strerror (errno));
    exit(666); //FIXME : use an error
  }

  //If the user didn't defined a prefered logging way, and we daemonise, we set to syslog
  if (!no_daemon)
  {
    if(log_params.log_type==LOGGING_UNDEFINED)
    {
      openlog ("MUMUDVB", LOG_PID, 0);
      log_params.log_type=LOGGING_SYSLOG;
      log_params.syslog_initialised=1;
    }
  }

  //Display general information
  print_info ();

  //paranoya we clear all the content of all the channels
  memset (&chan_and_pids.channels, 0, sizeof (mumudvb_channel_t)*MAX_CHANNELS);
#ifdef ENABLE_SCAM_SUPPORT
  for (int i = 0; i < MAX_CHANNELS; ++i) {
    pthread_mutex_init(&chan_and_pids.channels[i].lock, NULL);
    pthread_mutex_init(&chan_and_pids.channels[i].cw_lock, NULL);
  }
#endif


  /******************************************************/
  // config file displaying
  /******************************************************/
  conf_file = fopen (conf_filename, "r");
  if (conf_file == NULL)
  {
    log_message( log_module,  MSG_ERROR, "%s: %s\n",
                 conf_filename, strerror (errno));
    free(conf_filename);
    exit(ERROR_CONF_FILE);
  }
  log_message( log_module, MSG_FLOOD,"==== Configuration file ====");
  int line_num=1;
   while (fgets (current_line, CONF_LINELEN, conf_file))
  {
    int line_len;
    //We suppress the end of line
    line_len=strlen(current_line);
    if(current_line[line_len-1]=='\r' ||current_line[line_len-1]=='\n')
      current_line[line_len-1]=0;
    log_message( log_module, MSG_FLOOD,"%03d %s\n",line_num,current_line);
    line_num++;
  }
  log_message( log_module, MSG_FLOOD,"============ done ===========\n");
  fclose (conf_file);
  /******************************************************/
  // config file reading
  /******************************************************/
  conf_file = fopen (conf_filename, "r");
  if (conf_file == NULL)
  {
    log_message( log_module,  MSG_ERROR, "%s: %s\n",
                 conf_filename, strerror (errno));
    free(conf_filename);
    exit(ERROR_CONF_FILE);
  }

  curr_channel=-1;
  int curr_channel_old=-1;
  // we scan config file
  // see doc/README_CONF* for further information
  int line_len;
  while (fgets (current_line, CONF_LINELEN, conf_file))
  {
    //We suppress the end of line (this can disturb atoi if there is spaces at the end of the line)
    //Thanks to Pierre Gronlier pierre.gronlier at gmail.com for finding that bug
    line_len=strlen(current_line);
    if(current_line[line_len-1]=='\r' ||current_line[line_len-1]=='\n')
      current_line[line_len-1]=0;

    //Line without "=" we continue
    if(strstr(current_line,"=")==NULL)
    {
      //We check if it's not a channel_next line
      substring = strtok (current_line, delimiteurs);
      //If nothing in the substring we avoid the segfault in the next line
      if(substring == NULL)
        continue;
      if(strcmp (substring, "channel_next") )
        continue;
    }
      //commentary
    if (current_line[0] == '#')
      continue;
      //We split the line
    substring = strtok (current_line, delimiteurs);

      //If nothing in the substring we avoid the segfault in the next line
    if(substring == NULL)
      continue;

      //commentary
    if (substring[0] == '#')
      continue;

    if(curr_channel<0)
      channel_start=0;
    else
      channel_start=1;
    if((iRet=read_tuning_configuration(&tuneparams, substring))) //Read the line concerning the tuning parameters
    {
      if(iRet==-1)
        exit(ERROR_CONF);
    }
    else if((iRet=read_autoconfiguration_configuration(&autoconf_vars, substring))) //Read the line concerning the autoconfiguration parameters
    {
      if(iRet==-1)
        exit(ERROR_CONF);
    }
    else if((iRet=read_sap_configuration(&sap_vars, &chan_and_pids.channels[curr_channel], channel_start, substring))) //Read the line concerning the sap parameters
    {
      if(iRet==-1)
        exit(ERROR_CONF);
    }
#ifdef ENABLE_CAM_SUPPORT
    else if((iRet=read_cam_configuration(cam_vars_ptr, &chan_and_pids.channels[curr_channel], channel_start, substring))) //Read the line concerning the cam parameters
    {
      if(iRet==-1)
        exit(ERROR_CONF);
    }
#endif
#ifdef ENABLE_SCAM_SUPPORT
    else if((iRet=read_scam_configuration(scam_vars_ptr, &chan_and_pids.channels[curr_channel], channel_start, substring))) //Read the line concerning the cam parameters
    {
      if(iRet==-1)
        exit(ERROR_CONF);
    }
#endif
    else if((iRet=read_unicast_configuration(&unicast_vars, &chan_and_pids.channels[curr_channel], channel_start, substring))) //Read the line concerning the unicast parameters
    {
      if(iRet==-1)
        exit(ERROR_CONF);
    }
    else if((iRet=read_multicast_configuration(&multicast_vars, chan_and_pids.channels, channel_start, &curr_channel, substring))) //Read the line concerning the multicast parameters
    {
      if(iRet==-1)
        exit(ERROR_CONF);
    }
    else if((iRet=read_rewrite_configuration(&rewrite_vars, substring))) //Read the line concerning the rewrite parameters
    {
      if(iRet==-1)
        exit(ERROR_CONF);
    }
#ifdef ENABLE_TRANSCODING
    else if ((transcode_read_option((curr_channel>=0)?&chan_and_pids.channels[curr_channel].transcode_options : &global_transcode_opt, delimiteurs, &substring)))
    {
      continue;
    }
#endif
    else if((iRet=read_logging_configuration(&stats_infos, substring))) //Read the line concerning the logging parameters
    {
      if(iRet==-1)
        exit(ERROR_CONF);
    }
    else if (!strcmp (substring, "channel_next"))
    {
      curr_channel++;
      log_message( log_module, MSG_INFO,"channel next\n");
    }
    else if (!strcmp (substring, "timeout_no_diff"))
    {
      substring = strtok (NULL, delimiteurs);
      timeout_no_diff= atoi (substring);
    }
    else if (!strcmp (substring, "dont_send_scrambled"))
    {
      substring = strtok (NULL, delimiteurs);
      chan_and_pids.dont_send_scrambled = atoi (substring);
    }
    else if (!strcmp (substring, "filter_transport_error"))
    {
      substring = strtok (NULL, delimiteurs);
      chan_and_pids.filter_transport_error = atoi (substring);
    }
    else if (!strcmp (substring, "psi_tables_filtering"))
    {
      substring = strtok (NULL, delimiteurs);
      if (!strcmp (substring, "pat"))
        chan_and_pids.psi_tables_filtering = PSI_TABLES_FILTERING_PAT_ONLY;
      else if (!strcmp (substring, "pat_cat"))
        chan_and_pids.psi_tables_filtering = PSI_TABLES_FILTERING_PAT_CAT_ONLY;
      else if (!strcmp (substring, "none"))
        chan_and_pids.psi_tables_filtering = PSI_TABLES_FILTERING_NONE;
      if (chan_and_pids.psi_tables_filtering == PSI_TABLES_FILTERING_PAT_ONLY)
        log_message( log_module,  MSG_INFO, "You have enabled PSI tables filtering, only PAT will be send\n");
      if (chan_and_pids.psi_tables_filtering == PSI_TABLES_FILTERING_PAT_CAT_ONLY)
        log_message( log_module,  MSG_INFO, "You have enabled PSI tables filtering, only PAT and CAT will be send\n");
    }
    else if (!strcmp (substring, "dvr_buffer_size"))
    {
      substring = strtok (NULL, delimiteurs);
      card_buffer.dvr_buffer_size = atoi (substring);
      if(card_buffer.dvr_buffer_size<=0)
      {
        log_message( log_module,  MSG_WARN,
                     "The buffer size MUST be >0, forced to 1 packet\n");
        card_buffer.dvr_buffer_size = 1;
      }
      stats_infos.show_buffer_stats=1;
    }
    else if (!strcmp (substring, "dvr_thread"))
    {
      substring = strtok (NULL, delimiteurs);
      card_buffer.threaded_read = atoi (substring);
      if(card_buffer.threaded_read)
      {
        log_message( log_module,  MSG_WARN,
                     "You want to use a thread for reading the card, please report bugs/problems\n");
      }
    }
    else if (!strcmp (substring, "dvr_thread_buffer_size"))
    {
      substring = strtok (NULL, delimiteurs);
      card_buffer.max_thread_buffer_size = atoi (substring);
    }
    else if ((!strcmp (substring, "service_id")) || (!strcmp (substring, "ts_id")))
    {
      if(!strcmp (substring, "ts_id"))
        log_message( log_module,  MSG_WARN, "The option ts_id is depreciated, use service_id instead.\n");
      if ( channel_start == 0)
      {
        log_message( log_module,  MSG_ERROR,
                     "service_id : You have to start a channel first (using ip= or channel_next)\n");
        exit(ERROR_CONF);
      }
      substring = strtok (NULL, delimiteurs);
      chan_and_pids.channels[curr_channel].service_id = atoi (substring);
    }
    else if (!strcmp (substring, "pids"))
    {
      curr_pid = 0;
      if ( channel_start == 0)
      {
        log_message( log_module,  MSG_ERROR,
                     "pids : You have to start a channel first (using ip= or channel_next)\n");
        exit(ERROR_CONF);
      }
      if (multicast_vars.common_port!=0 && chan_and_pids.channels[curr_channel].portOut == 0)
        chan_and_pids.channels[curr_channel].portOut = multicast_vars.common_port;
      while ((substring = strtok (NULL, delimiteurs)) != NULL)
      {
        chan_and_pids.channels[curr_channel].pids[curr_pid] = atoi (substring);
        // we see if the given pid is good
        if (chan_and_pids.channels[curr_channel].pids[curr_pid] < 10 || chan_and_pids.channels[curr_channel].pids[curr_pid] >= 8193)
        {
          log_message( log_module,  MSG_ERROR,
                       "Config issue : %s in pids, given pid : %d\n",
                       conf_filename, chan_and_pids.channels[curr_channel].pids[curr_pid]);
          exit(ERROR_CONF);
        }
        curr_pid++;
        if (curr_pid >= MAX_PIDS)
        {
          log_message( log_module,  MSG_ERROR,
                       "Too many pids : %d channel : %d\n",
                       curr_pid, curr_channel);
          exit(ERROR_CONF);
        }
      }
      chan_and_pids.channels[curr_channel].num_pids = curr_pid;
    }
    else if (!strcmp (substring, "name"))
    {
      if ( channel_start == 0)
      {
        log_message( log_module,  MSG_ERROR,
                     "name : You have to start a channel first (using ip= or channel_next)\n");
        exit(ERROR_CONF);
      }
	  // other substring extraction method in order to keep spaces
      substring = strtok (NULL, "=");
      if (!(strlen (substring) >= MAX_NAME_LEN - 1))
        strcpy(chan_and_pids.channels[curr_channel].name,strtok(substring,"\n"));
      else
      {
        log_message( log_module,  MSG_WARN,"Channel name too long\n");
        strncpy(chan_and_pids.channels[curr_channel].name,strtok(substring,"\n"),MAX_NAME_LEN-1);
        chan_and_pids.channels[curr_channel].name[MAX_NAME_LEN-1]='\0';
      }
    }
    else if (!strcmp (substring, "server_id"))
    {
      substring = strtok (NULL, delimiteurs);
      server_id = atoi (substring);
    }
    else if (!strcmp (substring, "filename_pid"))
    {
      substring = strtok (NULL, delimiteurs);
      if(strlen(substring)>=DEFAULT_PATH_LEN)
      {
        log_message(log_module,MSG_WARN,"filename_pid too long \n");
      }
      else
        strcpy(filename_pid,substring);
    }
   else if (!strcmp (substring, "check_cc"))
    {
      substring = strtok (NULL, delimiteurs);
      chan_and_pids.check_cc = atoi (substring);
    }
    else
    {
      if(strlen (current_line) > 1)
        log_message( log_module,  MSG_WARN,
                     "Config issue : unknow symbol : %s\n\n", substring);
      continue;
    }

    if (curr_channel > MAX_CHANNELS)
    {
      log_message( log_module,  MSG_ERROR, "Too many channels : %d limit : %d\n",
                   curr_channel, MAX_CHANNELS);
      exit(ERROR_TOO_CHANNELS);
    }

    //A new channel have been defined
    if(curr_channel_old != curr_channel)
    {
      curr_channel_old = curr_channel;
      #ifdef ENABLE_TRANSCODING
      //We copy the common transcode options to the new channel
      transcode_copy_options(&global_transcode_opt,&chan_and_pids.channels[curr_channel].transcode_options);
      #endif
    }
  }
  fclose (conf_file);


  //Autoconfiguration full is the simple mode for autoconfiguration, we set other option by default
  if(autoconf_vars.autoconfiguration==AUTOCONF_MODE_FULL)
  {
    if((sap_vars.sap == OPTION_UNDEFINED) && (multicast_vars.multicast))
    {
      log_message( log_module,  MSG_INFO,
                   "Full autoconfiguration, we activate SAP announces. if you want to deactivate them see the README.\n");
      sap_vars.sap=OPTION_ON;
    }
    if(rewrite_vars.rewrite_pat == OPTION_UNDEFINED)
    {
      rewrite_vars.rewrite_pat=OPTION_ON;
      log_message( log_module,  MSG_INFO,
                   "Full autoconfiguration, we activate PAT rewriting. if you want to disable it see the README.\n");
    }
    if(rewrite_vars.rewrite_sdt == OPTION_UNDEFINED)
    {
      rewrite_vars.rewrite_sdt=OPTION_ON;
      log_message( log_module,  MSG_INFO,
                   "Full autoconfiguration, we activate SDT rewriting. if you want to disable it see the README.\n");
    }
    if(rewrite_vars.rewrite_eit == OPTION_UNDEFINED)
    {
      rewrite_vars.rewrite_eit=OPTION_ON;
      log_message( log_module,  MSG_INFO,
                   "Full autoconfiguration, we activate EIT rewriting. if you want to disable it see the README.\n");
    }
  }
  if(card_buffer.max_thread_buffer_size<card_buffer.dvr_buffer_size)
  {
    log_message( log_module,  MSG_WARN,
		 "Warning : You set a thread buffer size lower than your DVR buffer size, it's not possible to use such values. I increase your dvr_thread_buffer_size ...\n");
		 card_buffer.max_thread_buffer_size=card_buffer.dvr_buffer_size;
  }

  //If we specified a card number on the command line, it overrides the config file
  if(cmdlinecard!=-1)
    tuneparams.card=cmdlinecard;

  //Template for the card dev path
  char number[10];
  sprintf(number,"%d",tuneparams.card);
  int l=sizeof(tuneparams.card_dev_path);
  mumu_string_replace(tuneparams.card_dev_path,&l,0,"%card",number);

  //If we specified a string for the unicast port out, we parse it
  if(unicast_vars.portOut_str!=NULL)
  {
    int len;
    len=strlen(unicast_vars.portOut_str)+1;
    char number[10];
    sprintf(number,"%d",tuneparams.card);
    unicast_vars.portOut_str=mumu_string_replace(unicast_vars.portOut_str,&len,1,"%card",number);
    sprintf(number,"%d",tuneparams.tuner);
    unicast_vars.portOut_str=mumu_string_replace(unicast_vars.portOut_str,&len,1,"%tuner",number);
    sprintf(number,"%d",server_id);
    unicast_vars.portOut_str=mumu_string_replace(unicast_vars.portOut_str,&len,1,"%server",number);
    unicast_vars.portOut=string_comput(unicast_vars.portOut_str);
    log_message( "Unicast: ", MSG_DEBUG, "computed unicast master port : %d\n",unicast_vars.portOut);
  }

  if(log_params.log_file_path!=NULL)
  {
    int len;
    len=strlen(log_params.log_file_path)+1;
    char number[10];
    sprintf(number,"%d",tuneparams.card);
    log_params.log_file_path=mumu_string_replace(log_params.log_file_path,&len,1,"%card",number);
    sprintf(number,"%d",tuneparams.tuner);
    log_params.log_file_path=mumu_string_replace(log_params.log_file_path,&len,1,"%tuner",number);
    sprintf(number,"%d",server_id);
    log_params.log_file_path=mumu_string_replace(log_params.log_file_path,&len,1,"%server",number);
    log_params.log_file = fopen (log_params.log_file_path, "a");
    if (log_params.log_file)
      log_params.log_type |= LOGGING_FILE;
    else
      log_message(log_module,MSG_WARN,"Cannot open log file %s: %s\n", substring, strerror (errno));
  }
  /******************************************************/
  //end of config file reading
  /******************************************************/

  // Show in log that we are starting
  log_message( log_module,  MSG_INFO,"========== End of configuration, MuMuDVB version %s is starting ==========",VERSION);

  // + 1 Because of the new syntax
  chan_and_pids.number_of_channels = curr_channel+1;
  /*****************************************************/
  //Autoconfiguration init
  /*****************************************************/

  if(autoconf_vars.autoconfiguration)
  {
    if(autoconf_vars.autoconf_pid_update)
    {
      log_message( "Autoconf: ", MSG_INFO,
                   "The autoconfiguration auto update is enabled. If you want to disable it put \"autoconf_pid_update=0\" in your config file.\n");
    }
  }
  else
    autoconf_vars.autoconf_pid_update=0;
  /*****************************************************/
  //End of Autoconfiguration init
  /*****************************************************/

  //Transcoding, we apply the templates
#ifdef ENABLE_TRANSCODING
  for (curr_channel = 0; curr_channel < MAX_CHANNELS; curr_channel++)
  {
    transcode_options_apply_templates(&chan_and_pids.channels[curr_channel].transcode_options,tuneparams.card,tuneparams.tuner,server_id,curr_channel);
  }
#endif

  //We deactivate things depending on multicast if multicast is suppressed
  if(!multicast_vars.ttl)
  {
    log_message( log_module,  MSG_INFO, "The multicast TTL is set to 0, multicast will be disabled.\n");
    multicast_vars.multicast=0;
  }
  if(!multicast_vars.multicast)
  {
#ifdef ENABLE_TRANSCODING
    for (curr_channel = 0; curr_channel < MAX_CHANNELS; curr_channel++)
    {
      if(chan_and_pids.channels[curr_channel].transcode_options.enable)
      {
	log_message( log_module,  MSG_INFO, "NO Multicast, transcoding disabled for channel \"%s\".\n", chan_and_pids.channels[curr_channel].name);
	chan_and_pids.channels[curr_channel].transcode_options.enable=0;
      }
    }
#endif
      if(multicast_vars.rtp_header)
      {
	multicast_vars.rtp_header=0;
	log_message( log_module,  MSG_INFO, "NO Multicast, RTP Header is disabled.\n");
      }
      if(sap_vars.sap==OPTION_ON)
      {
	log_message( log_module,  MSG_INFO, "NO Multicast, SAP announces are disabled.\n");
	sap_vars.sap=OPTION_OFF;
      }
  }
  free(conf_filename);
  if(!multicast_vars.multicast && !unicast_vars.unicast)
  {
    log_message( log_module,  MSG_ERROR, "NO Multicast AND NO unicast. No data can be send :(, Exciting ....\n");
    set_interrupted(ERROR_CONF<<8);
    goto mumudvb_close_goto;
  }



  // we clear them by paranoia
  sprintf (filename_channels_streamed, STREAMED_LIST_PATH,
           tuneparams.card, tuneparams.tuner);
  sprintf (filename_channels_not_streamed, NOT_STREAMED_LIST_PATH,
           tuneparams.card, tuneparams.tuner);
#ifdef ENABLE_CAM_SUPPORT
  sprintf (cam_vars.filename_cam_info, CAM_INFO_LIST_PATH,
           tuneparams.card, tuneparams.tuner);
#endif
  channels_diff = fopen (filename_channels_streamed, "w");
  if (channels_diff == NULL)
  {
    write_streamed_channels=0;
    log_message( log_module,  MSG_WARN,
                 "Can't create %s: %s\n",
                 filename_channels_streamed, strerror (errno));
  }
  else
    fclose (channels_diff);

  channels_not_streamed = fopen (filename_channels_not_streamed, "w");
  if (channels_diff == NULL)
  {
    write_streamed_channels=0;
    log_message( log_module,  MSG_WARN,
                 "Can't create %s: %s\n",
                 filename_channels_not_streamed, strerror (errno));
  }
  else
    fclose (channels_not_streamed);


#ifdef ENABLE_CAM_SUPPORT
  if(cam_vars.cam_support)
  {
    cam_info = fopen (cam_vars.filename_cam_info, "w");
    if (cam_info == NULL)
    {
      log_message( log_module,  MSG_WARN,
                   "Can't create %s: %s\n",
                   cam_vars.filename_cam_info, strerror (errno));
    }
    else
      fclose (cam_info);
  }
#endif


  log_message( log_module,  MSG_INFO, "Streaming. Freq %d\n",
               tuneparams.freq);


  /******************************************************/
  // Card tuning
  /******************************************************/
  if (signal (SIGALRM, SignalHandler) == SIG_IGN)
    signal (SIGALRM, SIG_IGN);
  if (signal (SIGUSR1, SignalHandler) == SIG_IGN)
    signal (SIGUSR1, SIG_IGN);
  if (signal (SIGUSR2, SignalHandler) == SIG_IGN)
    signal (SIGUSR2, SIG_IGN);
  if (signal (SIGHUP, SignalHandler) == SIG_IGN)
    signal (SIGHUP, SIG_IGN);
  // alarm for tuning timeout
  if(tuneparams.tuning_timeout)
  {
    alarm (tuneparams.tuning_timeout);
  }


  // We tune the card
  iRet =-1;

  if (open_fe (&fds.fd_frontend, tuneparams.card_dev_path, tuneparams.tuner,1))
  {

  /*****************************************************/
  //daemon part two, we write our PID as we are tuned
  /*****************************************************/

  // We write our pid in a file if we deamonize
  if (!no_daemon)
  {
    int len;
    len=DEFAULT_PATH_LEN;
    char number[10];
    sprintf(number,"%d",tuneparams.card);
    mumu_string_replace(filename_pid,&len,0,"%card",number);
    sprintf(number,"%d",tuneparams.tuner);
    mumu_string_replace(filename_pid,&len,0,"%tuner",number);
    sprintf(number,"%d",server_id);
    mumu_string_replace(filename_pid,&len,0,"%server",number);;
    log_message( log_module, MSG_INFO, "The pid will be written in %s", filename_pid);
    pidfile = fopen (filename_pid, "w");
    if (pidfile == NULL)
    {
      log_message( log_module,  MSG_INFO,"%s: %s\n",
                   filename_pid, strerror (errno));
      exit(ERROR_CREATE_FILE);
    }
    fprintf (pidfile, "%d\n", getpid ());
    fclose (pidfile);
  }


    iRet =
        tune_it (fds.fd_frontend, &tuneparams);
  }

  if (iRet < 0)
  {
    log_message( log_module,  MSG_INFO, "Tunning issue, card %d\n", tuneparams.card);
    // we close the file descriptors
    close_card_fd (fds);
    set_interrupted(ERROR_TUNE<<8);
    goto mumudvb_close_goto;
  }
  log_message( log_module,  MSG_INFO, "Card %d, tuner %d tuned\n", tuneparams.card, tuneparams.tuner);
  tuneparams.card_tuned = 1;

  //Thread for showing the strength
  strength_parameters_t strengthparams;
  strengthparams.fds = &fds;
  strengthparams.tuneparams = &tuneparams;
  pthread_create(&(signalpowerthread), NULL, show_power_func, &strengthparams);
  //Thread for reading from the DVB card initialization
  if(card_buffer.threaded_read)
  {
    cardthreadparams.thread_running=1;
    cardthreadparams.fds = &fds;
    cardthreadparams.card_buffer=&card_buffer;
    pthread_mutex_init(&cardthreadparams.carddatamutex,NULL);
    pthread_cond_init(&cardthreadparams.threadcond,NULL);
    cardthreadparams.threadshutdown=0;
  }
  else
    cardthreadparams.thread_running=0;



  /******************************************************/
  //card tuned
  /******************************************************/

  // the card is tuned, we catch signals to close cleanly
  if (signal (SIGHUP, SignalHandler) == SIG_IGN)
    signal (SIGHUP, SIG_IGN);
  if (signal (SIGINT, SignalHandler) == SIG_IGN)
    signal (SIGINT, SIG_IGN);
  if (signal (SIGTERM, SignalHandler) == SIG_IGN)
    signal (SIGTERM, SIG_IGN);
  struct sigaction act;
  act.sa_handler = SIG_IGN;
  sigemptyset (&act.sa_mask);
  act.sa_flags = 0;
  if(sigaction (SIGPIPE, &act, NULL)<0)
    log_message( log_module,  MSG_ERROR,"ErrorSigaction\n");


  //We record the starting time
  gettimeofday (&tv, (struct timezone *) NULL);
  real_start_time = tv.tv_sec;
  now = 0;


  if(stats_infos.show_traffic)
    log_message( log_module, MSG_INFO,"The traffic will be shown every %d second%c\n",stats_infos.show_traffic_interval, stats_infos.show_traffic_interval > 1? 's':' ');




  /******************************************************/
  // Monitor Thread
  /******************************************************/
  monitor_parameters_t monitor_thread_params ={
    .threadshutdown=0,
    .wait_time=10,
    .autoconf_vars=&autoconf_vars,
    .sap_vars=&sap_vars,
    .chan_and_pids=&chan_and_pids,
    .multicast_vars=&multicast_vars,
    .unicast_vars=&unicast_vars,
    .tuneparams=&tuneparams,
    .stats_infos=&stats_infos,
#ifdef ENABLE_SCAM_SUPPORT
	.scam_vars_v=scam_vars_ptr,
#endif
    .server_id=server_id,
    .filename_channels_not_streamed=filename_channels_not_streamed,
    .filename_channels_streamed=filename_channels_streamed,
  };

  pthread_create(&(monitorthread), NULL, monitor_func, &monitor_thread_params);

  /*****************************************************/
  //scam_support
  /*****************************************************/

#ifdef ENABLE_SCAM_SUPPORT
   if(scam_vars.scam_support){
	if(scam_getcw_start(scam_vars_ptr,tuneparams.card))
    {
      log_message("SCAM_GETCW: ", MSG_ERROR,"Cannot initalise scam\n");
      scam_vars.scam_support=0;
    }
    else
    {
      //If the scam is properly initialised, we autoconfigure scrambled channels
      autoconf_vars.autoconf_scrambled=1;
    }
   }
#endif

  /*****************************************************/
  //cam_support
  /*****************************************************/

#ifdef ENABLE_CAM_SUPPORT
  if(cam_vars.cam_support){
    //We initialise the cam. If fail, we remove cam support
    if(cam_start(cam_vars_ptr,tuneparams.card))
    {
      log_message("CAM: ", MSG_ERROR,"Cannot initalise cam\n");
      cam_vars.cam_support=0;
    }
    else
    {
      //If the cam is properly initialised, we autoconfigure scrambled channels
      autoconf_vars.autoconf_scrambled=1;
    }
    for (curr_channel = 0; curr_channel < chan_and_pids.number_of_channels; curr_channel++)
    {
      //We allocate the packet for storing the PMT for CAM purposes
      if(chan_and_pids.channels[curr_channel].cam_pmt_packet==NULL)
      {
        chan_and_pids.channels[curr_channel].cam_pmt_packet=malloc(sizeof(mumudvb_ts_packet_t));
        if(chan_and_pids.channels[curr_channel].cam_pmt_packet==NULL)
        {
          log_message( log_module, MSG_ERROR,"Problem with malloc : %s file : %s line %d\n",strerror(errno),__FILE__,__LINE__);
          set_interrupted(ERROR_MEMORY<<8);
          goto mumudvb_close_goto;
        }
        memset (chan_and_pids.channels[curr_channel].cam_pmt_packet, 0, sizeof( mumudvb_ts_packet_t));//we clear it
        pthread_mutex_init(&chan_and_pids.channels[curr_channel].cam_pmt_packet->packetmutex,NULL);
      }
    }
  }
#endif

  /*****************************************************/
  //autoconfiguration
  //memory allocation for MPEG2-TS
  //packet structures
  /*****************************************************/
  iRet=autoconf_init(&autoconf_vars, chan_and_pids.channels,chan_and_pids.number_of_channels);
  if(iRet)
  {
    set_interrupted(ERROR_GENERIC<<8);
    goto mumudvb_close_goto;
  }

#ifdef ENABLE_SCAM_SUPPORT
  /*****************************************************/
  //scam
  /*****************************************************/
  iRet=scam_init_no_autoconf(&autoconf_vars, scam_vars_ptr, chan_and_pids.channels,chan_and_pids.number_of_channels);
  if(iRet)
  {
    set_interrupted(ERROR_GENERIC<<8);
    goto mumudvb_close_goto;
  }

#endif
  /*****************************************************/
  //Pat rewriting
  //memory allocation for MPEG2-TS
  //packet structures
  /*****************************************************/

  if(rewrite_vars.rewrite_pat == OPTION_ON)
  {
    for (curr_channel = 0; curr_channel < MAX_CHANNELS; curr_channel++)
      chan_and_pids.channels[curr_channel].generated_pat_version=-1;

    rewrite_vars.full_pat=malloc(sizeof(mumudvb_ts_packet_t));
    if(rewrite_vars.full_pat==NULL)
    {
      log_message( log_module, MSG_ERROR,"Problem with malloc : %s file : %s line %d\n",strerror(errno),__FILE__,__LINE__);
      set_interrupted(ERROR_MEMORY<<8);
      goto mumudvb_close_goto;
    }
    memset (rewrite_vars.full_pat, 0, sizeof( mumudvb_ts_packet_t));//we clear it
    pthread_mutex_init(&rewrite_vars.full_pat->packetmutex,NULL);
  }

  /*****************************************************/
  //SDT rewriting
  //memory allocation for MPEG2-TS
  //packet structures
  /*****************************************************/

  if(rewrite_vars.rewrite_sdt == OPTION_ON)
  {
    for (curr_channel = 0; curr_channel < MAX_CHANNELS; curr_channel++)
      chan_and_pids.channels[curr_channel].generated_sdt_version=-1;

    rewrite_vars.full_sdt=malloc(sizeof(mumudvb_ts_packet_t));
    if(rewrite_vars.full_sdt==NULL)
    {
      log_message( log_module, MSG_ERROR,"Problem with malloc : %s file : %s line %d\n",strerror(errno),__FILE__,__LINE__);
      set_interrupted(ERROR_MEMORY<<8);
      goto mumudvb_close_goto;
    }
    memset (rewrite_vars.full_sdt, 0, sizeof( mumudvb_ts_packet_t));//we clear it
    pthread_mutex_init(&rewrite_vars.full_sdt->packetmutex,NULL);
  }

  /*****************************************************/
  //EIT rewriting
  //memory allocation for MPEG2-TS
  //packet structures
  /*****************************************************/

  if(rewrite_vars.rewrite_eit == OPTION_ON)
  {
    rewrite_vars.full_eit=malloc(sizeof(mumudvb_ts_packet_t));
    if(rewrite_vars.full_eit==NULL)
    {
      log_message( log_module, MSG_ERROR,"Problem with malloc : %s file : %s line %d\n",strerror(errno),__FILE__,__LINE__);
      set_interrupted(ERROR_MEMORY<<8);
      goto mumudvb_close_goto;
    }
    memset (rewrite_vars.full_eit, 0, sizeof( mumudvb_ts_packet_t));//we clear it
    pthread_mutex_init(&rewrite_vars.full_eit->packetmutex,NULL);
  }

  /*****************************************************/
  //Some initialisations
  /*****************************************************/
  if(multicast_vars.rtp_header)
	multicast_vars.num_pack=(MAX_UDP_SIZE-TS_PACKET_SIZE)/TS_PACKET_SIZE;
  else
	multicast_vars.num_pack=(MAX_UDP_SIZE)/TS_PACKET_SIZE;

  //Initialisation of the channels for RTP
  if(multicast_vars.rtp_header)
    for (curr_channel = 0; curr_channel < chan_and_pids.number_of_channels; curr_channel++)
      init_rtp_header(&chan_and_pids.channels[curr_channel]);

  // initialisation of active channels list
  for (curr_channel = 0; curr_channel < chan_and_pids.number_of_channels; curr_channel++)
  {
    chan_and_pids.channels[curr_channel].num_packet = 0;
    chan_and_pids.channels[curr_channel].streamed_channel = 1;
    chan_and_pids.channels[curr_channel].num_scrambled_packets = 0;
    chan_and_pids.channels[curr_channel].scrambled_channel = 0;

    //We alloc the channel pmt_packet (useful for autoconf and cam)
    /** @todo : allocate only if autoconf */
    if(chan_and_pids.channels[curr_channel].pmt_packet==NULL)
    {
      chan_and_pids.channels[curr_channel].pmt_packet=malloc(sizeof(mumudvb_ts_packet_t));
      if(chan_and_pids.channels[curr_channel].pmt_packet==NULL)
      {
        log_message( log_module, MSG_ERROR,"Problem with malloc : %s file : %s line %d\n",strerror(errno),__FILE__,__LINE__);
      set_interrupted(ERROR_MEMORY<<8);
      goto mumudvb_close_goto;
      }
      memset (chan_and_pids.channels[curr_channel].pmt_packet, 0, sizeof( mumudvb_ts_packet_t));//we clear it
      pthread_mutex_init(&chan_and_pids.channels[curr_channel].pmt_packet->packetmutex,NULL);

    }

  }

  //We initialise asked pid table
  memset (chan_and_pids.asked_pid, 0, sizeof( uint8_t)*8193);//we clear it
  memset (chan_and_pids.number_chan_asked_pid, 0, sizeof( uint8_t)*8193);//we clear it

  // We initialize the table for checking the TS discontinuities
  for (curr_pid = 0; curr_pid < 8193; curr_pid++)
    chan_and_pids.continuity_counter_pid[curr_pid]=-1;

  //We initialise mandatory pid table
  memset (mandatory_pid, 0, sizeof( uint8_t)*MAX_MANDATORY_PID_NUMBER);//we clear it

  //mandatory pids (always sent with all channels)
  //PAT : Program Association Table
  mandatory_pid[0]=1;
  chan_and_pids.asked_pid[0]=PID_ASKED;
  //CAT : Conditional Access Table
  mandatory_pid[1]=1;
  chan_and_pids.asked_pid[1]=PID_ASKED;
  //NIT : Network Information Table
  //It is intended to provide information about the physical network.
  mandatory_pid[16]=1;
  chan_and_pids.asked_pid[16]=PID_ASKED;
  //SDT : Service Description Table
  //the SDT contains data describing the services in the system e.g. names of services, the service provider, etc.
  mandatory_pid[17]=1;
  chan_and_pids.asked_pid[17]=PID_ASKED;
  //EIT : Event Information Table
  //the EIT contains data concerning events or programmes such as event name, start time, duration, etc.
  mandatory_pid[18]=1;
  chan_and_pids.asked_pid[18]=PID_ASKED;
  //TDT : Time and Date Table
  //the TDT gives information relating to the present time and date.
  //This information is given in a separate table due to the frequent updating of this information.
  mandatory_pid[20]=1;
  chan_and_pids.asked_pid[20]=PID_ASKED;

  //PSIP : Program and System Information Protocol
  //Specific to ATSC, this is more or less the equivalent of sdt plus other stuff
  if(tuneparams.fe_type==FE_ATSC)
    chan_and_pids.asked_pid[PSIP_PID]=PID_ASKED;

  /*****************************************************/
  //We open the file descriptors and
  //Set the filters
  /*****************************************************/

  //We fill the asked_pid array
  for (curr_channel = 0; curr_channel < chan_and_pids.number_of_channels; curr_channel++)
  {
    for (curr_pid = 0; curr_pid < chan_and_pids.channels[curr_channel].num_pids; curr_pid++)
    {
      if(chan_and_pids.asked_pid[chan_and_pids.channels[curr_channel].pids[curr_pid]]==PID_NOT_ASKED)
        chan_and_pids.asked_pid[chan_and_pids.channels[curr_channel].pids[curr_pid]]=PID_ASKED;
      chan_and_pids.number_chan_asked_pid[chan_and_pids.channels[curr_channel].pids[curr_pid]]++;
    }
  }

  // we open the file descriptors
  if (create_card_fd (tuneparams.card_dev_path, tuneparams.tuner, chan_and_pids.asked_pid, &fds) < 0)
  {
    set_interrupted(ERROR_GENERIC<<8);
    goto mumudvb_close_goto;
  }

  set_filters(chan_and_pids.asked_pid, &fds);
  fds.pfds=NULL;
  fds.pfdsnum=1;
  //+1 for closing the pfd list, see man poll
  fds.pfds=realloc(fds.pfds,(fds.pfdsnum+1)*sizeof(struct pollfd));
  if (fds.pfds==NULL)
  {
    log_message( log_module, MSG_ERROR,"Problem with realloc : %s file : %s line %d\n",strerror(errno),__FILE__,__LINE__);
    set_interrupted(ERROR_MEMORY<<8);
    goto mumudvb_close_goto;
  }

  //We fill the file descriptor information structure. the first one is irrelevant
  //(file descriptor associated to the DVB card) but we allocate it for consistency
  unicast_vars.fd_info=NULL;
  unicast_vars.fd_info=realloc(unicast_vars.fd_info,(fds.pfdsnum)*sizeof(unicast_fd_info_t));
  if (unicast_vars.fd_info==NULL)
  {
    log_message( log_module, MSG_ERROR,"Problem with realloc : %s file : %s line %d\n",strerror(errno),__FILE__,__LINE__);
    set_interrupted(ERROR_MEMORY<<8);
    goto mumudvb_close_goto;
  }

  //File descriptor for polling the DVB card
  fds.pfds[0].fd = fds.fd_dvr;
  //POLLIN : data available for read
  fds.pfds[0].events = POLLIN | POLLPRI;
  fds.pfds[0].revents = 0;
  fds.pfds[1].fd = 0;
  fds.pfds[1].events = POLLIN | POLLPRI;
  fds.pfds[1].revents = 0;



  /*****************************************************/
  // Init network, we open the sockets
  /*****************************************************/
  if(multicast_vars.multicast)
    for (curr_channel = 0; curr_channel < chan_and_pids.number_of_channels; curr_channel++)
    {
      if(multicast_vars.multicast_ipv4)
	{
	  //See the README for the reason of this option
	  if(multicast_vars.auto_join)
	    chan_and_pids.channels[curr_channel].socketOut4 = makeclientsocket (chan_and_pids.channels[curr_channel].ip4Out, chan_and_pids.channels[curr_channel].portOut, multicast_vars.ttl, multicast_vars.iface4, &chan_and_pids.channels[curr_channel].sOut4);
	  else
	    chan_and_pids.channels[curr_channel].socketOut4 = makesocket (chan_and_pids.channels[curr_channel].ip4Out, chan_and_pids.channels[curr_channel].portOut, multicast_vars.ttl, multicast_vars.iface4, &chan_and_pids.channels[curr_channel].sOut4);
	}
      if(multicast_vars.multicast_ipv6)
	{
	  //See the README for the reason of this option
	  if(multicast_vars.auto_join)
	    chan_and_pids.channels[curr_channel].socketOut6 = makeclientsocket6 (chan_and_pids.channels[curr_channel].ip6Out, chan_and_pids.channels[curr_channel].portOut, multicast_vars.ttl, multicast_vars.iface6, &chan_and_pids.channels[curr_channel].sOut6);
	  else
	    chan_and_pids.channels[curr_channel].socketOut6 = makesocket6 (chan_and_pids.channels[curr_channel].ip6Out, chan_and_pids.channels[curr_channel].portOut, multicast_vars.ttl, multicast_vars.iface6, &chan_and_pids.channels[curr_channel].sOut6);
	}
    }


  //We open the socket for the http unicast if needed and we update the poll structure
  if(unicast_vars.unicast)
  {
    log_message("Unicast: ", MSG_INFO,"We open the Master http socket for address %s:%d\n",unicast_vars.ipOut, unicast_vars.portOut);
    unicast_create_listening_socket(UNICAST_MASTER, -1, unicast_vars.ipOut, unicast_vars.portOut, &unicast_vars.sIn, &unicast_vars.socketIn, &fds, &unicast_vars);
    /** open the unicast listening connections fo the channels */
    for (curr_channel = 0; curr_channel < chan_and_pids.number_of_channels; curr_channel++)
      if(chan_and_pids.channels[curr_channel].unicast_port)
    {
      log_message("Unicast: ", MSG_INFO,"We open the channel %d http socket address %s:%d\n",curr_channel, unicast_vars.ipOut, chan_and_pids.channels[curr_channel].unicast_port);
      unicast_create_listening_socket(UNICAST_LISTEN_CHANNEL, curr_channel, unicast_vars.ipOut,chan_and_pids.channels[curr_channel].unicast_port , &chan_and_pids.channels[curr_channel].sIn, &chan_and_pids.channels[curr_channel].socketIn, &fds, &unicast_vars);
    }
  }


  /*****************************************************/
  // init sap
  /*****************************************************/

  iRet=init_sap(&sap_vars, multicast_vars);
  if(iRet)
  {
    set_interrupted(ERROR_GENERIC<<8);
    goto mumudvb_close_goto;
  }

  /*****************************************************/
  // Information about streamed channels
  /*****************************************************/

  if(autoconf_vars.autoconfiguration!=AUTOCONF_MODE_FULL)
    log_streamed_channels(log_module,
			  chan_and_pids.number_of_channels,
			  chan_and_pids.channels,
			  multicast_vars.multicast_ipv4,
			  multicast_vars.multicast_ipv6,
			  unicast_vars.unicast,
			  unicast_vars.portOut,
			  unicast_vars.ipOut);

  if(autoconf_vars.autoconfiguration)
    log_message("Autoconf: ",MSG_INFO,"Autoconfiguration Start\n");


  //Thread for reading from the DVB card RUNNING
  if(card_buffer.threaded_read)
  {
    pthread_create(&(cardthread), NULL, read_card_thread_func, &cardthreadparams);
    //We alloc the buffers
    card_buffer.write_buffer_size=card_buffer.max_thread_buffer_size*TS_PACKET_SIZE;
    card_buffer.buffer1=malloc(sizeof(unsigned char)*card_buffer.write_buffer_size);
    card_buffer.buffer2=malloc(sizeof(unsigned char)*card_buffer.write_buffer_size);
    card_buffer.actual_read_buffer=1;
    card_buffer.reading_buffer=card_buffer.buffer1;
    card_buffer.writing_buffer=card_buffer.buffer2;
    cardthreadparams.main_waiting=0;
  }else
  {
    //We alloc the buffer
    card_buffer.reading_buffer=malloc(sizeof(unsigned char)*TS_PACKET_SIZE*card_buffer.dvr_buffer_size);
  }


  /******************************************************/
  //We open the dump file if any
  /******************************************************/
  dump_file = NULL;
  if(dump_filename)
  {
    dump_file = fopen (dump_filename, "w");
    if (dump_file == NULL)
    {
      log_message( log_module,  MSG_ERROR, "%s: %s\n",
                  dump_filename, strerror (errno));
      free(dump_filename);
    }
  }
  mlockall(MCL_CURRENT | MCL_FUTURE);
  /******************************************************/
  //Main loop where we get the packets and send them
  /******************************************************/
  int poll_ret;
  /**Buffer containing one packet*/
  unsigned char *actual_ts_packet;
  while (!get_interrupted())
  {
    if(card_buffer.threaded_read)
    {
      if(!card_buffer.bytes_in_write_buffer && !cardthreadparams.unicast_data)
      {
	pthread_mutex_lock(&cardthreadparams.carddatamutex);
        cardthreadparams.main_waiting=1;
        pthread_cond_wait(&cardthreadparams.threadcond,&cardthreadparams.carddatamutex);
	//pthread_mutex_lock(&cardthreadparams.carddatamutex);
        cardthreadparams.main_waiting=0;
      }
      else
	pthread_mutex_lock(&cardthreadparams.carddatamutex);

      if(card_buffer.bytes_in_write_buffer)
      {
	if(card_buffer.actual_read_buffer==1)
	{
	  card_buffer.reading_buffer=card_buffer.buffer2;
	  card_buffer.writing_buffer=card_buffer.buffer1;
	  card_buffer.actual_read_buffer=2;
	}
	else
	{
	  card_buffer.reading_buffer=card_buffer.buffer1;
	  card_buffer.writing_buffer=card_buffer.buffer2;
	  card_buffer.actual_read_buffer=1;
	}
	card_buffer.bytes_read=card_buffer.bytes_in_write_buffer;
	card_buffer.bytes_in_write_buffer=0;
      }
      pthread_mutex_unlock(&cardthreadparams.carddatamutex);
      if(cardthreadparams.unicast_data)
      {
	iRet=unicast_handle_fd_event(&unicast_vars, &fds, chan_and_pids.channels, chan_and_pids.number_of_channels, &strengthparams, &autoconf_vars, cam_vars_ptr, scam_vars_ptr);
	if(iRet)
	{
	  set_interrupted(iRet);
	  continue;
	}
	pthread_mutex_lock(&cardthreadparams.carddatamutex);
	cardthreadparams.unicast_data=0;
	pthread_mutex_unlock(&cardthreadparams.carddatamutex);

      }
    }
    else
    {
      /* Poll the open file descriptors : we wait for data*/
      poll_ret=mumudvb_poll(&fds);
      if(poll_ret)
      {
	set_interrupted(poll_ret);
	continue;
      }
      /**************************************************************/
      /* UNICAST HTTP                                               */
      /**************************************************************/
      if((!(fds.pfds[0].revents&POLLIN)) && (!(fds.pfds[0].revents&POLLPRI))) //Priority to the DVB packets so if there is dvb packets and something else, we look first to dvb packets
      {
	iRet=unicast_handle_fd_event(&unicast_vars, &fds, chan_and_pids.channels, chan_and_pids.number_of_channels, &strengthparams, &autoconf_vars, cam_vars_ptr, scam_vars_ptr);
	if(iRet)
	  set_interrupted(iRet);
	//no DVB packet, we continue
	continue;
      }
      /**************************************************************/
      /* END OF UNICAST HTTP                                        */
      /**************************************************************/

      if((card_buffer.bytes_read=card_read(fds.fd_dvr,  card_buffer.reading_buffer, &card_buffer))==0)
	continue;
    }

    if(card_buffer.dvr_buffer_size!=1 && stats_infos.show_buffer_stats)
    {
      stats_infos.stats_num_packets_received+=(int) card_buffer.bytes_read/TS_PACKET_SIZE;
      stats_infos.stats_num_reads++;
    }

    for(card_buffer.read_buff_pos=0;
	(card_buffer.read_buff_pos+TS_PACKET_SIZE)<=card_buffer.bytes_read;
	card_buffer.read_buff_pos+=TS_PACKET_SIZE)//we loop on the subpackets
    {
      actual_ts_packet=card_buffer.reading_buffer+card_buffer.read_buff_pos;

      //If the user asked to dump the streams it's here tath it should be done
      if(dump_file)
        if(fwrite(actual_ts_packet,sizeof(unsigned char),TS_PACKET_SIZE,dump_file)<TS_PACKET_SIZE)
          log_message( log_module,MSG_WARN,"Error while writing the dump : %s", strerror(errno));

      // Test if the error bit is set in the TS packet received
      if ((actual_ts_packet[1] & 0x80) == 0x80)
      {
            log_message( log_module, MSG_FLOOD,"Error bit set in TS packet!\n");
            // Test if we discard the packets with error bit set
            if (chan_and_pids.filter_transport_error>0) continue;
      }

      // Get the PID of the received TS packet
      pid = ((actual_ts_packet[1] & 0x1f) << 8) | (actual_ts_packet[2]);

      // Check the continuity
      if(chan_and_pids.check_cc)
      {
        continuity_counter=actual_ts_packet[3] & 0x0f;
        if (chan_and_pids.continuity_counter_pid[pid]!=-1 && chan_and_pids.continuity_counter_pid[pid]!=continuity_counter && ((chan_and_pids.continuity_counter_pid[pid]+1) & 0x0f)!=continuity_counter)
          strengthparams.ts_discontinuities++;
        chan_and_pids.continuity_counter_pid[pid]=continuity_counter;
      }

      //Software filtering in case the card doesn't have hardware filtering
      if(chan_and_pids.asked_pid[8192]==PID_NOT_ASKED && chan_and_pids.asked_pid[pid]==PID_NOT_ASKED)
        continue;

      ScramblingControl = (actual_ts_packet[3] & 0xc0) >> 6;
      /* 0 = Not scrambled
         1 = Reserved for future use
         2 = Scrambled with even key
         3 = Scrambled with odd key*/

      /******************************************************/
      //   AUTOCONFIGURATION PART
      /******************************************************/
      if(!ScramblingControl &&  autoconf_vars.autoconfiguration)
      {
        iRet = autoconf_new_packet(pid, actual_ts_packet, &autoconf_vars,  &fds, &chan_and_pids, &tuneparams, &multicast_vars, &unicast_vars, server_id, scam_vars_ptr);
        if(iRet)
          set_interrupted(iRet);
      }
      if(autoconf_vars.autoconfiguration)
        continue;

      /******************************************************/
      //   AUTOCONFIGURATION PART FINISHED
      /******************************************************/
#ifdef ENABLE_SCAM_SUPPORT
      /******************************************************/
      //   SCAM PMT GET PART in case of no autoconf
      /******************************************************/
      if(!ScramblingControl &&  scam_vars.need_pmt_get)
      {
        scam_new_packet(pid, actual_ts_packet, &scam_vars, chan_and_pids.channels);
      }
      if(scam_vars.need_pmt_get)
        continue;

      /******************************************************/
      //   SCAM PMT GET PART FINISHED
      /******************************************************/
      if(!scam_threads_started) {
        for (curr_channel = 0; curr_channel < chan_and_pids.number_of_channels; curr_channel++) {
          if (chan_and_pids.channels[curr_channel].scam_support && scam_vars.scam_support)
            set_interrupted(scam_channel_start(&chan_and_pids.channels[curr_channel]));
        }
        scam_threads_started=1;
      }
#endif
      /******************************************************/
      //Pat rewrite
      /******************************************************/
      if( (pid == 0) && //This is a PAT PID
           rewrite_vars.rewrite_pat == OPTION_ON ) //AND we asked for rewrite
      {
        pat_rewrite_new_global_packet(actual_ts_packet, &rewrite_vars);
      }
      /******************************************************/
      //SDT rewrite
      /******************************************************/
      if( (pid == 17) && //This is a SDT PID
           rewrite_vars.rewrite_sdt == OPTION_ON ) //AND we asked for rewrite
	   {
	     //we check the new packet and if it's fully updated we set the skip to 0
	     if(sdt_rewrite_new_global_packet(actual_ts_packet, &rewrite_vars)==1)
	     {
	       log_message( log_module, MSG_DETAIL,"The SDT version changed, we force the update of all the channels.\n");
	       pthread_mutex_lock(&chan_and_pids.lock);
	       for (curr_channel = 0; curr_channel < chan_and_pids.number_of_channels; curr_channel++)
	         chan_and_pids.channels[curr_channel].sdt_rewrite_skip=0;
	       pthread_mutex_unlock(&chan_and_pids.lock);
	     }
	   }
      /******************************************************/
      //EIT rewrite
      /******************************************************/
		if( (pid == 18) && //This is an EIT PID
			 rewrite_vars.rewrite_eit == OPTION_ON ) //AND we asked for rewrite
	   {
	     eit_rewrite_new_global_packet(actual_ts_packet, &rewrite_vars);
	   }


      /******************************************************/
      //for each channel we'll look if we must send this PID
      /******************************************************/
      pthread_mutex_lock(&chan_and_pids.lock);
      for (curr_channel = 0; curr_channel < chan_and_pids.number_of_channels; curr_channel++)
      {
	//we'll see if we must send this pid for this channel
        send_packet=0;

	//If it's a mandatory pid we send it
        if((pid<MAX_MANDATORY_PID_NUMBER) && (mandatory_pid[pid]==1))
          send_packet=1;
        if ((pid == PSIP_PID) && (tuneparams.fe_type==FE_ATSC))
          send_packet=1;


	//if it isn't mandatory wee see if it is in the channel list
        if(!send_packet)
          for (curr_pid = 0; (curr_pid < chan_and_pids.channels[curr_channel].num_pids)&& !send_packet; curr_pid++)
            if ((chan_and_pids.channels[curr_channel].pids[curr_pid] == pid) || (chan_and_pids.channels[curr_channel].pids[curr_pid] == 8192)) //We can stream whole transponder using 8192
        {
          send_packet=1;
<<<<<<< HEAD
          //avoid sending of scrambled channels if we asked to
#ifdef ENABLE_SCAM_SUPPORT
          if(chan_and_pids.dont_send_scrambled && (ScramblingControl>0)&& (pid != chan_and_pids.channels[curr_channel].pmt_pid)&& ((!chan_and_pids.channels[curr_channel].scam_support) || (!scam_vars.scam_support)))
            send_packet=0;
#else
          if(chan_and_pids.dont_send_scrambled && (ScramblingControl>0)&& (pid != chan_and_pids.channels[curr_channel].pmt_pid) )
            send_packet=0;
#endif
#ifdef ENABLE_SCAM_SUPPORT
          if( (!chan_and_pids.channels[curr_channel].scam_support) || (!scam_vars.scam_support))
          {
#else
          if(1)
          {
#endif

        		  if ((ScramblingControl>0) && (pid != chan_and_pids.channels[curr_channel].pmt_pid) )
        			  chan_and_pids.channels[curr_channel].num_scrambled_packets++;

        		  //check if the PID is scrambled for determining its state
        		  if (ScramblingControl>0) chan_and_pids.channels[curr_channel].pids_num_scrambled_packets[curr_pid]++;

        		  //we don't count the PMT pid for up channels
        		  if (pid != chan_and_pids.channels[curr_channel].pmt_pid)
        			  chan_and_pids.channels[curr_channel].num_packet++;

          }
=======
>>>>>>> 83de25e3
          break;
        }

        /******************************************************/
	//cam support
	// If we send the packet, we look if it's a cam pmt pid
        /******************************************************/
#ifdef ENABLE_CAM_SUPPORT
        if((cam_vars.cam_support && send_packet==1) &&  //no need to check paquets we don't send
            cam_vars.ca_resource_connected &&
            ((now-cam_vars.cam_pmt_send_time)>=cam_vars.cam_interval_pmt_send ))
        {
          if(cam_new_packet(pid, curr_channel, actual_ts_packet, cam_vars_ptr, &chan_and_pids.channels[curr_channel]))
            cam_vars.cam_pmt_send_time=now; //A packet was sent to the CAM
        }
#endif

        /******************************************************/
	//scam support
	// sending capmt to oscam
        /******************************************************/
#ifdef ENABLE_SCAM_SUPPORT
		if (scam_vars.scam_support &&(chan_and_pids.channels[curr_channel].need_scam_ask==CAM_NEED_ASK))
		{ 
				if (chan_and_pids.channels[curr_channel].scam_support && chan_and_pids.channels[curr_channel].pmt_packet->len_full != 0 ) {								
					  iRet=scam_send_capmt(&chan_and_pids.channels[curr_channel],tuneparams.card);
					  if(iRet)
					  {
						set_interrupted(ERROR_GENERIC<<8);
						goto mumudvb_close_goto;
					  }
				}
				chan_and_pids.channels[curr_channel].need_scam_ask=CAM_ASKED;
		}
#endif

        /******************************************************/
	//PMT follow (ie we check if the pids announced in the PMT changed)
        /******************************************************/
        if( (autoconf_vars.autoconf_pid_update) &&
             (send_packet==1) && //no need to check paquets we don't send
             (chan_and_pids.channels[curr_channel].autoconfigurated) && //only channels whose pids where detected by autoconfiguration (we don't erase "manual" channels)
             (chan_and_pids.channels[curr_channel].pmt_pid==pid) &&     //And we see the PMT
             pid)
        {
          autoconf_pmt_follow( actual_ts_packet, &fds, &chan_and_pids.channels[curr_channel], tuneparams.card_dev_path, tuneparams.tuner, &chan_and_pids );
        }
        /******************************************************/
        //PMT follow for the cam for  non autoconfigurated channels.
        // This is a PMT update forced for the CAM in case of no autoconfiguration
        /******************************************************/
#ifdef ENABLE_CAM_SUPPORT
        if((cam_vars.cam_pmt_follow) &&
           (chan_and_pids.channels[curr_channel].need_cam_ask==CAM_ASKED) &&
           (send_packet==1) && //no need to check paquets we don't send
           (!chan_and_pids.channels[curr_channel].autoconfigurated) && //the check is for the non autoconfigurated channels
           (chan_and_pids.channels[curr_channel].pmt_pid==pid) &&     //And we see the PMT
            pid)
        {
          cam_pmt_follow( actual_ts_packet, &chan_and_pids.channels[curr_channel] );
        }
#endif
        /******************************************************/
        //Rewrite PAT
        /******************************************************/
        if((send_packet==1) && //no need to check paquets we don't send
            (pid == 0) && //This is a PAT PID
            rewrite_vars.rewrite_pat == OPTION_ON )  //AND we asked for rewrite
          send_packet=pat_rewrite_new_channel_packet(actual_ts_packet, &rewrite_vars, &chan_and_pids.channels[curr_channel], curr_channel);

        /******************************************************/
        //Rewrite SDT
        /******************************************************/
        if((send_packet==1) && //no need to check paquets we don't send
            (pid == 17) && //This is a SDT PID
            rewrite_vars.rewrite_sdt == OPTION_ON &&  //AND we asked for rewrite
            !chan_and_pids.channels[curr_channel].sdt_rewrite_skip ) //AND the generation was successful
          send_packet=sdt_rewrite_new_channel_packet(actual_ts_packet, &rewrite_vars, &chan_and_pids.channels[curr_channel], curr_channel);

        /******************************************************/
        //Rewrite EIT
        /******************************************************/
        if((send_packet==1) &&//no need to check paquets we don't send
           (pid == 18) && //This is a EIT PID
            (chan_and_pids.channels[curr_channel].service_id) && //we have the service_id
            rewrite_vars.rewrite_eit == OPTION_ON) //AND we asked for EIT sorting
        {
          eit_rewrite_new_channel_packet(actual_ts_packet, &rewrite_vars, &chan_and_pids.channels[curr_channel],
        		  &multicast_vars, &unicast_vars, scam_vars_ptr ,&chan_and_pids,&fds);
          send_packet=0; //for EIT it is sent by the rewrite function itself
        }

        /******************************************************/
        // Test if PSI tables filtering is activated
        /******************************************************/
        if (send_packet==1 && chan_and_pids.psi_tables_filtering>0 && pid<32)
        {
           // Keep only PAT and CAT
           if (chan_and_pids.psi_tables_filtering==1 && pid>1) send_packet=0;
           // Keep only PAT
           if (chan_and_pids.psi_tables_filtering==2 && pid>0) send_packet=0;
        }
        mumudvb_channel_t *channel = &chan_and_pids.channels[curr_channel];
        /******************************************************/
        //Ok we must send this packet,
        // we add it to the channel buffer
        /******************************************************/
        if(send_packet==1)
        {
           buffer_func(channel, actual_ts_packet, &unicast_vars, &multicast_vars, scam_vars_ptr, &chan_and_pids, &fds);
        }

      }
      pthread_mutex_unlock(&chan_and_pids.lock);
    }
  }
  /******************************************************/
  //End of main loop
  /******************************************************/
  if(dump_file)
    fclose(dump_file);
  gettimeofday (&tv, (struct timezone *) NULL);
  log_message( log_module,  MSG_INFO,
               "End of streaming. We streamed during %ldd %ld:%02ld:%02ld\n",(tv.tv_sec - real_start_time )/86400,((tv.tv_sec - real_start_time) % 86400 )/3600,((tv.tv_sec - real_start_time) % 3600)/60,(tv.tv_sec - real_start_time) %60 );

  if(card_buffer.partial_packet_number)
    log_message( log_module,  MSG_INFO,
                 "We received %d partial packets :-( \n",card_buffer.partial_packet_number );
  if(card_buffer.partial_packet_number)
    log_message( log_module,  MSG_INFO,
                 "We have got %d overflow errors\n",card_buffer.overflow_number );
mumudvb_close_goto:
  //If the thread is not started, we don't send the unexisting address of monitor_thread_params
  return mumudvb_close(monitorthread == 0 ? NULL:&monitor_thread_params , &unicast_vars, &tuneparams.strengththreadshutdown, cam_vars_ptr, scam_vars_ptr, filename_channels_not_streamed, filename_channels_streamed, filename_pid, get_interrupted());

}

/** @brief Clean closing and freeing
 *
 *
 */
int mumudvb_close(monitor_parameters_t *monitor_thread_params, unicast_parameters_t *unicast_vars, volatile int *strengththreadshutdown, void *cam_vars_v, void *scam_vars_v, char *filename_channels_not_streamed, char *filename_channels_streamed, char *filename_pid, int Interrupted)
{

  int curr_channel;
  int iRet;

  #ifndef ENABLE_CAM_SUPPORT
   (void) cam_vars_v; //to make compiler happy
  #else
  cam_parameters_t *cam_vars=(cam_parameters_t *)cam_vars_v;
  #endif

  #ifndef ENABLE_SCAM_SUPPORT
   (void) scam_vars_v; //to make compiler happy
  #else
  scam_parameters_t *scam_vars=(scam_parameters_t *)scam_vars_v;
  #endif
  if (Interrupted)
  {
    if(Interrupted< (1<<8)) //we check if it's a signal or a mumudvb error
      log_message( log_module,  MSG_INFO, "Caught signal %d - closing cleanly.\n",
                   Interrupted);
    else
      log_message( log_module,  MSG_INFO, "Closing cleanly. Error %d\n",Interrupted>>8);
  }
  struct timespec ts;

  if(signalpowerthread)
  {
    log_message(log_module,MSG_DEBUG,"Signal/power Thread closing\n");
    *strengththreadshutdown=1;
#ifndef __UCLIBC__
    clock_gettime(CLOCK_REALTIME, &ts);
    ts.tv_sec += 5;
    iRet=pthread_timedjoin_np(signalpowerthread, NULL, &ts);
#else
    iRet=pthread_join(signalpowerthread, NULL);
#endif
    if(iRet)
      log_message(log_module,MSG_WARN,"Signal/power Thread badly closed: %s\n", strerror(iRet));

  }
  if(cardthreadparams.thread_running)
  {
    log_message(log_module,MSG_DEBUG,"Card reading Thread closing\n");
    cardthreadparams.threadshutdown=1;
    pthread_mutex_destroy(&cardthreadparams.carddatamutex);
    pthread_cond_destroy(&cardthreadparams.threadcond);
  }
  //We shutdown the monitoring thread
  if(monitorthread)
  {
    log_message(log_module,MSG_DEBUG,"Monitor Thread closing\n");
    monitor_thread_params->threadshutdown=1;
#ifndef __UCLIBC__
    clock_gettime(CLOCK_REALTIME, &ts);
    ts.tv_sec += 5;
    iRet=pthread_timedjoin_np(monitorthread, NULL, &ts);
#else
    iRet=pthread_join(monitorthread, NULL);
#endif
    if(iRet)
      log_message(log_module,MSG_WARN,"Monitor Thread badly closed: %s\n", strerror(iRet));
  }

  for (curr_channel = 0; curr_channel < chan_and_pids.number_of_channels; curr_channel++)
  {
#ifdef ENABLE_TRANSCODING
    transcode_request_thread_end(chan_and_pids.channels[curr_channel].transcode_handle);
#endif
    if(chan_and_pids.channels[curr_channel].socketOut4>0)
      close (chan_and_pids.channels[curr_channel].socketOut4);
    if(chan_and_pids.channels[curr_channel].socketOut6>0)
      close (chan_and_pids.channels[curr_channel].socketOut6);
    if(chan_and_pids.channels[curr_channel].socketIn>0)
      close (chan_and_pids.channels[curr_channel].socketIn);
      //Free the channel structures
    if(chan_and_pids.channels[curr_channel].pmt_packet)
      free(chan_and_pids.channels[curr_channel].pmt_packet);
    chan_and_pids.channels[curr_channel].pmt_packet=NULL;


#ifdef ENABLE_SCAM_SUPPORT
	if (chan_and_pids.channels[curr_channel].scam_support && scam_vars->scam_support) {
		scam_channel_stop(&chan_and_pids.channels[curr_channel]);
	}
#endif



  }

#ifdef ENABLE_TRANSCODING
    /* End transcoding and clear transcode options */
    for (curr_channel = 0; curr_channel < chan_and_pids.number_of_channels; curr_channel++)
    {
        transcode_wait_thread_end(chan_and_pids.channels[curr_channel].transcode_handle);
        free_transcode_options(&chan_and_pids.channels[curr_channel].transcode_options);
    }
    free_transcode_options(&global_transcode_opt);
#endif
  // we close the file descriptors
  close_card_fd (fds);

  //We close the unicast connections and free the clients
  unicast_freeing(unicast_vars, chan_and_pids.channels);

#ifdef ENABLE_CAM_SUPPORT
  if(cam_vars->cam_support)
  {
    // stop CAM operation
    cam_stop(cam_vars);
    // delete cam_info file
    if (remove (cam_vars->filename_cam_info))
    {
      log_message( log_module,  MSG_WARN,
                   "%s: %s\n",
                   cam_vars->filename_cam_info, strerror (errno));
    }
    mumu_free_string(&cam_vars->cam_menulist_str);
    mumu_free_string(&cam_vars->cam_menu_string);
  }
#endif
#ifdef ENABLE_SCAM_SUPPORT
  if(scam_vars->scam_support)
  {
	scam_getcw_stop(scam_vars);
  }
#endif

  //autoconf variables freeing
  autoconf_freeing(&autoconf_vars);

  //sap variables freeing
  if(monitor_thread_params && monitor_thread_params->sap_vars->sap_messages4)
    free(monitor_thread_params->sap_vars->sap_messages4);
  if(monitor_thread_params && monitor_thread_params->sap_vars->sap_messages6)
    free(monitor_thread_params->sap_vars->sap_messages6);

  //Pat rewrite freeing
  if(rewrite_vars.full_pat)
    free(rewrite_vars.full_pat);

  //SDT rewrite freeing
  if(rewrite_vars.full_sdt)
    free(rewrite_vars.full_sdt);

  if (strlen(filename_channels_streamed) && (write_streamed_channels)&&remove (filename_channels_streamed))
  {
    log_message( log_module,  MSG_WARN,
                 "%s: %s\n",
                 filename_channels_streamed, strerror (errno));
    exit(ERROR_DEL_FILE);
  }

  if (strlen(filename_channels_not_streamed) && (write_streamed_channels)&&remove (filename_channels_not_streamed))
  {
    log_message( log_module,  MSG_WARN,
                 "%s: %s\n",
                 filename_channels_not_streamed, strerror (errno));
    exit(ERROR_DEL_FILE);
  }


  if (!no_daemon)
  {
    if (remove (filename_pid))
    {
      log_message( log_module,  MSG_INFO, "%s: %s\n",
                   filename_pid, strerror (errno));
      exit(ERROR_DEL_FILE);
    }
  }


  /*free the file descriptors*/
  if(fds.pfds)
    free(fds.pfds);
  fds.pfds=NULL;
  if(unicast_vars->fd_info)
    free(unicast_vars->fd_info);
  unicast_vars->fd_info=NULL;

//   plop if(temp_buffer_from_dvr)
//       free(temp_buffer_from_dvr);

  // Format ExitCode (normal exit)
  int ExitCode;
  if(Interrupted<(1<<8))
    ExitCode=0;
  else
    ExitCode=Interrupted>>8;

  // Show in log that we are stopping
  log_message( log_module,  MSG_INFO,"========== MuMuDVB version %s is stopping with ExitCode %d ==========",VERSION,ExitCode);

  // Freeing log ressources
  if(log_params.log_file)
  {
    fclose(log_params.log_file);
    free(log_params.log_file_path);
  }
  if(log_params.log_header!=NULL)
      free(log_params.log_header);
  munlockall();

  // End
  return(ExitCode);

}

/******************************************************
 * Signal Handler Function
 *
 * This function is called periodically 
 *  It checks for the tuning timeouts
 *
 * This function also catches SIGPIPE, SIGUSR1, SIGUSR2 and SIGHUP
 *
 ******************************************************/
static void SignalHandler (int signum)
{
  if (signum == SIGALRM && !get_interrupted())
  {
    if (card_tuned && !*card_tuned)
    {
      log_message( log_module,  MSG_INFO,
                   "Card not tuned after timeout - exiting\n");
      exit(ERROR_TUNE);
    }
  }
  else if (signum == SIGUSR1 || signum == SIGUSR2 || signum == SIGHUP)
  {
    received_signal=signum;
  }
  else if (signum != SIGPIPE)
  {
    set_interrupted(signum);
  }
  signal (signum, SignalHandler);
}





void *monitor_func(void* arg)
{
  monitor_parameters_t  *params;
  params= (monitor_parameters_t  *) arg;
  int i,curr_channel;
  struct timeval tv;
  double monitor_now;
  double monitor_start;
  double last_updown_check=0;
  double last_flush_time = 0;
  double time_no_diff=0;
  int num_big_buffer_show=0;
  int autoconf;

  gettimeofday (&tv, (struct timezone *) NULL);
  monitor_start = tv.tv_sec + tv.tv_usec/1000000;
  monitor_now = monitor_start;
#ifdef ENABLE_SCAM_SUPPORT	
  struct scam_parameters_t *scam_vars;
  scam_vars=(struct scam_parameters_t *) params->scam_vars_v;
#endif	
  while(!params->threadshutdown)
  {
    gettimeofday (&tv, (struct timezone *) NULL);
    monitor_now =  tv.tv_sec + tv.tv_usec/1000000 -monitor_start;
    now = tv.tv_sec - real_start_time;

    /*******************************************/
    /* We deal with the received signals       */
    /*******************************************/
    if (received_signal == SIGUSR1) //Display signal strength
    {
      params->tuneparams->display_strenght = params->tuneparams->display_strenght ? 0 : 1;
      received_signal = 0;
    }
    else if (received_signal == SIGUSR2) //Display traffic
    {
      params->stats_infos->show_traffic = params->stats_infos->show_traffic ? 0 : 1;
      if(params->stats_infos->show_traffic)
        log_message( log_module, MSG_INFO,"The traffic will be shown every %d seconds\n",params->stats_infos->show_traffic_interval);
      else
        log_message( log_module, MSG_INFO,"The traffic will not be shown anymore\n");
      received_signal = 0;
    }
    else if (received_signal == SIGHUP) //Sync logs
    {
      log_message( log_module, MSG_DEBUG,"Syncing logs\n");
      sync_logs();
      received_signal = 0;
    }

    /*autoconfiguration*/
    pthread_mutex_lock(&params->autoconf_vars->lock);
    pthread_mutex_lock(&params->chan_and_pids->lock);

    /*We check if we reached the autoconfiguration timeout*/
    if(params->autoconf_vars->autoconfiguration)
    {
      int iRet;
      iRet = autoconf_poll(now, params->autoconf_vars, params->chan_and_pids, params->tuneparams, params->multicast_vars, &fds, params->unicast_vars, params->server_id, params->scam_vars_v);

      if(iRet)
        set_interrupted(iRet);
    }
    autoconf=params->autoconf_vars->autoconfiguration;//to reduce the lock range
    //this value is not going from null values to non zero values due to the sequencial implementation of autoconfiguration

    pthread_mutex_unlock(&params->autoconf_vars->lock);

    if(!autoconf)
    {
      /*we are not doing autoconfiguration we can do something else*/
      /*sap announces*/
      sap_poll(params->sap_vars,params->chan_and_pids->number_of_channels,params->chan_and_pids->channels,*params->multicast_vars, (long)monitor_now);



    /*******************************************/
    /* compute the bandwith occupied by        */
    /* each channel                            */
    /*******************************************/
    float time_interval;
    if(!params->stats_infos->compute_traffic_time)
      params->stats_infos->compute_traffic_time=monitor_now;
    if((monitor_now-params->stats_infos->compute_traffic_time)>=params->stats_infos->compute_traffic_interval)
    {
      time_interval=monitor_now-params->stats_infos->compute_traffic_time;
      params->stats_infos->compute_traffic_time=monitor_now;
      for (curr_channel = 0; curr_channel < params->chan_and_pids->number_of_channels; curr_channel++)
      {
        mumudvb_channel_t *current;
        current=&params->chan_and_pids->channels[curr_channel];
        pthread_mutex_lock(&current->lock);
        if (time_interval!=0)
          params->chan_and_pids->channels[curr_channel].traffic=((float)params->chan_and_pids->channels[curr_channel].sent_data)/time_interval*1/1000;
        else
          params->chan_and_pids->channels[curr_channel].traffic=0;
        params->chan_and_pids->channels[curr_channel].sent_data=0;
        pthread_mutex_unlock(&current->lock);
      }
    }

    /*******************************************/
    /*show the bandwith measurement            */
    /*******************************************/
    if(params->stats_infos->show_traffic)
    {
      show_traffic(log_module,monitor_now, params->stats_infos->show_traffic_interval, params->chan_and_pids);
    }


    /*******************************************/
    /* Show the statistics for the big buffer  */
    /*******************************************/
    if(params->stats_infos->show_buffer_stats)
    {
      if(!params->stats_infos->show_buffer_stats_time)
        params->stats_infos->show_buffer_stats_time=monitor_now;
      if((monitor_now-params->stats_infos->show_buffer_stats_time)>=params->stats_infos->show_buffer_stats_interval)
      {
        params->stats_infos->show_buffer_stats_time=monitor_now;
        if (params->stats_infos->stats_num_reads!=0)
          log_message( log_module,  MSG_DETAIL, "Average packets in the buffer %d\n", params->stats_infos->stats_num_packets_received/params->stats_infos->stats_num_reads);
        else
          log_message( log_module,  MSG_DETAIL, "Average packets in the buffer cannot be calculated - No packets read!\n");
        params->stats_infos->stats_num_packets_received=0;
        params->stats_infos->stats_num_reads=0;
        num_big_buffer_show++;
        if(num_big_buffer_show==10)
          params->stats_infos->show_buffer_stats=0;
      }
    }

    /*******************************************/
    /* Periodically flush the logs if asked  */
    /*******************************************/
    if((log_params.log_file) && (log_params.log_flush_interval !=-1))
    {
      if(!last_flush_time)
      {
        last_flush_time=monitor_now;
        fflush(log_params.log_file);
      }
      if((monitor_now-last_flush_time)>=log_params.log_flush_interval)
      {
        log_message( log_module,  MSG_FLOOD, "Flushing logs\n");
        fflush(log_params.log_file);
        last_flush_time=monitor_now;
      }
    }

    /*******************************************/
    /* Check if the chanel scrambling state    */
    /* has changed                             */
    /*******************************************/
    // Current thresholds for calculation
    // (<2%) FULLY_UNSCRAMBLED
    // (5%<=ratio<=75%) PARTIALLY_UNSCRAMBLED
    // (>80%) HIGHLY_SCRAMBLED
    // The gap is an hysteresis to avoid excessive jumping between states
    for (curr_channel = 0; curr_channel < params->chan_and_pids->number_of_channels; curr_channel++)
    {
      mumudvb_channel_t *current;
      current=&params->chan_and_pids->channels[curr_channel];
      pthread_mutex_lock(&current->lock);
      /* Calcultation of the ratio (percentage) of scrambled packets received*/
      if (current->num_packet >0 && current->num_scrambled_packets>10)
        current->ratio_scrambled = (int)(current->num_scrambled_packets*100/(current->num_packet));
      else
        current->ratio_scrambled = 0;

      /* Test if we have only unscrambled packets (<2%) - scrambled_channel=FULLY_UNSCRAMBLED : fully unscrambled*/
      if ((current->ratio_scrambled < 2) && (current->scrambled_channel != FULLY_UNSCRAMBLED))
      {
        log_message( log_module,  MSG_INFO,
                      "Channel \"%s\" is now fully unscrambled (%d%% of scrambled packets). Card %d\n",
                      current->name, current->ratio_scrambled, params->tuneparams->card);
        current->scrambled_channel = FULLY_UNSCRAMBLED;// update
      }
      /* Test if we have partiallay unscrambled packets (5%<=ratio<=75%) - scrambled_channel=PARTIALLY_UNSCRAMBLED : partially unscrambled*/
      if ((current->ratio_scrambled >= 5) && (current->ratio_scrambled <= 75) && (current->scrambled_channel != PARTIALLY_UNSCRAMBLED))
      {
        log_message( log_module,  MSG_INFO,
                      "Channel \"%s\" is now partially unscrambled (%d%% of scrambled packets). Card %d\n",
                      current->name, current->ratio_scrambled, params->tuneparams->card);
        current->scrambled_channel = PARTIALLY_UNSCRAMBLED;// update
      }
      /* Test if we have nearly only scrambled packets (>80%) - scrambled_channel=HIGHLY_SCRAMBLED : highly scrambled*/
      if ((current->ratio_scrambled > 80) && current->scrambled_channel != HIGHLY_SCRAMBLED)
      {
        log_message( log_module,  MSG_INFO,
                      "Channel \"%s\" is now higly scrambled (%d%% of scrambled packets). Card %d\n",
                      current->name, current->ratio_scrambled, params->tuneparams->card);
        current->scrambled_channel = HIGHLY_SCRAMBLED;// update
      }
      /* Check the PID scrambling state */
	  int curr_pid;
      for (curr_pid = 0; curr_pid < current->num_pids; curr_pid++)
      {
        if (current->pids_num_scrambled_packets[curr_pid]>0)
            current->pids_scrambled[curr_pid]=1;
        else
            current->pids_scrambled[curr_pid]=0;
        current->pids_num_scrambled_packets[curr_pid]=0;
      }
      pthread_mutex_unlock(&current->lock);
    }







    /*******************************************/
    /* Check if the channel stream state       */
    /* has changed                             */
    /*******************************************/
    if(last_updown_check)
    {
      /* Check if the channel stream state has changed*/
      for (curr_channel = 0; curr_channel < params->chan_and_pids->number_of_channels; curr_channel++)
      {
        mumudvb_channel_t *current;
        current=&params->chan_and_pids->channels[curr_channel];
        double packets_per_sec;
        int num_scrambled;
        pthread_mutex_lock(&current->lock);
        if(params->chan_and_pids->dont_send_scrambled) {
          num_scrambled=current->num_scrambled_packets;
        }
        else
            num_scrambled=0;
        if (monitor_now>last_updown_check)
            packets_per_sec=((double)current->num_packet-num_scrambled)/(monitor_now-last_updown_check);
        else
          packets_per_sec=0;
        pthread_mutex_unlock(&current->lock);
        if( params->stats_infos->debug_updown)
        {
          log_message( log_module,  MSG_FLOOD,
                      "Channel \"%s\" streamed_channel %f packets/s\n",
                      current->name,packets_per_sec);
        }
        if ((packets_per_sec >= params->stats_infos->up_threshold) && (!current->streamed_channel))
        {
          log_message( log_module,  MSG_INFO,
                      "Channel \"%s\" back.Card %d\n",
                      current->name, params->tuneparams->card);
          current->streamed_channel = 1;  // update
          if(params->sap_vars->sap == OPTION_ON)
            sap_update(&params->chan_and_pids->channels[curr_channel], params->sap_vars, curr_channel, *params->multicast_vars); //Channel status changed, we update the sap announces
        }
        else if ((current->streamed_channel) && (packets_per_sec < params->stats_infos->down_threshold))
        {
          log_message( log_module,  MSG_INFO,
                      "Channel \"%s\" down.Card %d\n",
                      current->name, params->tuneparams->card);
          current->streamed_channel = 0;  // update
          if(params->sap_vars->sap == OPTION_ON)
            sap_update(&params->chan_and_pids->channels[curr_channel], params->sap_vars, curr_channel, *params->multicast_vars); //Channel status changed, we update the sap announces
        }
      }
    }
    /* reinit */
    pthread_mutex_lock(&chan_and_pids.lock);
    for (curr_channel = 0; curr_channel < params->chan_and_pids->number_of_channels; curr_channel++)
    {
      mumudvb_channel_t *current;
      current=&params->chan_and_pids->channels[curr_channel];
      pthread_mutex_lock(&current->lock);
      params->chan_and_pids->channels[curr_channel].num_packet = 0;
      params->chan_and_pids->channels[curr_channel].num_scrambled_packets = 0;
      pthread_mutex_unlock(&current->lock);
    }
    pthread_mutex_unlock(&chan_and_pids.lock);
    last_updown_check=monitor_now;





    /*******************************************/
    /* we count active channels                */
    /*******************************************/
    int count_of_active_channels=0;
    for (curr_channel = 0; curr_channel < params->chan_and_pids->number_of_channels; curr_channel++)
      if (params->chan_and_pids->channels[curr_channel].streamed_channel)
        count_of_active_channels++;

    /*Time no diff is the time when we got 0 active channels*/
    /*if we have active channels, we reinit this counter*/
    if(count_of_active_channels)
      time_no_diff=0;
    /*If we don't have active channels and this is the first time, we store the time*/
    else if(!time_no_diff)
      time_no_diff=(long)monitor_now;



    /*******************************************/
    /* If we don't stream data for             */
    /* a too long time, we exit                */
    /*******************************************/
    if((timeout_no_diff)&& (time_no_diff&&((monitor_now-time_no_diff)>timeout_no_diff)))
    {
      log_message( log_module,  MSG_ERROR,
                  "No data from card %d in %ds, exiting.\n",
                  params->tuneparams->card, timeout_no_diff);
      set_interrupted(ERROR_NO_DIFF<<8); //the <<8 is to make difference beetween signals and errors
    }


#ifdef ENABLE_SCAM_SUPPORT
	if (scam_vars->scam_support) {
		/*******************************************/
		/* we check num of packets in ring buffer                */
		/*******************************************/
		for (curr_channel = 0; curr_channel < params->chan_and_pids->number_of_channels; curr_channel++) {
		  mumudvb_channel_t *channel = &params->chan_and_pids->channels[curr_channel];
		  if (channel->scam_support) {
			  unsigned int ring_buffer_num_packets = 0;
			  unsigned int to_descramble = 0;
			  unsigned int to_send = 0;

			  if (channel->ring_buf) {
				pthread_mutex_lock(&channel->ring_buf->lock);
				to_descramble = channel->ring_buf->to_descramble;
				to_send = channel->ring_buf->to_send;
				ring_buffer_num_packets = to_descramble + to_send;
				pthread_mutex_unlock(&channel->ring_buf->lock);
			  }
			  if (ring_buffer_num_packets>=channel->ring_buffer_size)
				log_message( log_module,  MSG_ERROR, "%s: ring buffer overflow, packets in ring buffer %u, ring buffer size %llu\n",channel->name, ring_buffer_num_packets, channel->ring_buffer_size);
			  else
				log_message( log_module,  MSG_DEBUG, "%s: packets in ring buffer %u, ring buffer size %llu, to descramble %u, to send %u\n",channel->name, ring_buffer_num_packets, channel->ring_buffer_size, to_descramble, to_send);
		  }
		}
	}

#endif



    /*******************************************/
    /* generation of the file which says       */
    /* the streamed channels                   */
    /*******************************************/
    if (write_streamed_channels)
      gen_file_streamed_channels(params->filename_channels_streamed, params->filename_channels_not_streamed, params->chan_and_pids->number_of_channels, params->chan_and_pids->channels);


    }
    pthread_mutex_unlock(&params->chan_and_pids->lock);

    for(i=0;i<params->wait_time && !params->threadshutdown;i++)
      usleep(100000);
  }

  log_message(log_module,MSG_DEBUG, "Monitor thread stopping, it lasted %f seconds\n", monitor_now);
  return 0;

}










<|MERGE_RESOLUTION|>--- conflicted
+++ resolved
@@ -1820,37 +1820,7 @@
             if ((chan_and_pids.channels[curr_channel].pids[curr_pid] == pid) || (chan_and_pids.channels[curr_channel].pids[curr_pid] == 8192)) //We can stream whole transponder using 8192
         {
           send_packet=1;
-<<<<<<< HEAD
-          //avoid sending of scrambled channels if we asked to
-#ifdef ENABLE_SCAM_SUPPORT
-          if(chan_and_pids.dont_send_scrambled && (ScramblingControl>0)&& (pid != chan_and_pids.channels[curr_channel].pmt_pid)&& ((!chan_and_pids.channels[curr_channel].scam_support) || (!scam_vars.scam_support)))
-            send_packet=0;
-#else
-          if(chan_and_pids.dont_send_scrambled && (ScramblingControl>0)&& (pid != chan_and_pids.channels[curr_channel].pmt_pid) )
-            send_packet=0;
-#endif
-#ifdef ENABLE_SCAM_SUPPORT
-          if( (!chan_and_pids.channels[curr_channel].scam_support) || (!scam_vars.scam_support))
-          {
-#else
-          if(1)
-          {
-#endif
-
-        		  if ((ScramblingControl>0) && (pid != chan_and_pids.channels[curr_channel].pmt_pid) )
-        			  chan_and_pids.channels[curr_channel].num_scrambled_packets++;
-
-        		  //check if the PID is scrambled for determining its state
-        		  if (ScramblingControl>0) chan_and_pids.channels[curr_channel].pids_num_scrambled_packets[curr_pid]++;
-
-        		  //we don't count the PMT pid for up channels
-        		  if (pid != chan_and_pids.channels[curr_channel].pmt_pid)
-        			  chan_and_pids.channels[curr_channel].num_packet++;
-
-          }
-=======
->>>>>>> 83de25e3
-          break;
+
         }
 
         /******************************************************/
