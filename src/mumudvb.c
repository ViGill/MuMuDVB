/* 
 * MuMuDVB - Stream a DVB transport stream.
 * Based on dvbstream by (C) Dave Chapman <dave@dchapman.com> 2001, 2002.
 * 
 * (C) 2004-2011 Brice DUBOST
 * 
 * Code for dealing with libdvben50221 inspired from zap_ca
 * Copyright (C) 2004, 2005 Manu Abraham <abraham.manu@gmail.com>
 * Copyright (C) 2006 Andrew de Quincey (adq_dvb@lidskialf.net)
 * 
 * Transcoding written by Utelisys Communications B.V.
 * Copyright (C) 2009 Utelisys Communications B.V.
 *
 * The latest version can be found at http://mumudvb.braice.net
 * 
 * Copyright notice:
 * 
 * This program is free software; you can redistribute it and/or modify
 * it under the terms of the GNU General Public License as published by
 * the Free Software Foundation; either version 2 of the License, or
 * (at your option) any later version.
 * 
 * This program is distributed in the hope that it will be useful,
 * but WITHOUT ANY WARRANTY; without even the implied warranty of
 * MERCHANTABILITY or FITNESS FOR A PARTICULAR PURPOSE.  See the
 * GNU General Public License for more details.
 * 
 * You should have received a copy of the GNU General Public License
 * along with this program; if not, write to the Free Software
 * Foundation, Inc., 675 Mass Ave, Cambridge, MA 02139, USA.
 *
 */


/** @file
 * @brief This file is the main file of MuMuDVB
 */


/** @mainpage Documentation for the mumudvb project
 * @section introduction
 * Mumudvb is a program that can redistribute streams from DVB on a network using
 * multicasting or HTTP unicast. It is able to multicast a whole DVB transponder by assigning
 * each channel to a different multicast IP.
 *
 * @section Main features

 * Stream channels from a transponder on different multicast IPs

 * The program can rewrite the PAT Pid in order to announce only present channels (useful for some set-top boxes)

 * Support for scrambled channels (if you don't have a CAM you can use sasc-ng, but check if it's allowed in you country)

 * Support for autoconfiguration

 * Generation of SAP announces

 *@section files
 * mumudvb.h header containing global information 
 *
 * autoconf.c autoconf.h code related to autoconfiguration
 *
 * cam.c cam.h : code related to the support of scrambled channels
 *
 * crc32.c : the crc32 table
 *
 * dvb.c dvb.h functions related to the DVB card : oppening filters, file descriptors etc
 *
 * log.c logging functions
 *
 * pat_rewrite.c rewrite.h : the functions associated with the rewrite of the PAT pid
 *
 * sdt_rewrite.c rewrite.h : the functions associated with the rewrite of the SDT pid
 *
 * sap.c sap.h : sap announces
 *
 * ts.c ts.h : function related to the MPEG-TS parsing
 *
 * tune.c tune.h : tuning of the dvb card
 *
 * network.c network.h : networking ie openning sockets, sending packets
 *
 * unicast_http.c unicast_http.h : HTTP unicast
 */

#define _GNU_SOURCE		//in order to use program_invocation_short_name and recursive mutexes (GNU extensions)


#include "config.h"

// Linux includes:
#include <stdio.h>
#include <stdlib.h>
#include <ctype.h>
#include <sys/time.h>
#include <sys/poll.h>
#include <sys/stat.h>
#include <stdint.h>
#include <resolv.h>
#include <fcntl.h>
#include <unistd.h>
#include <signal.h>
#include <values.h>
#include <string.h>
#include <syslog.h>
#include <getopt.h>
#include <errno.h>
#include <time.h>
#include <linux/dvb/version.h>
#include <sys/mman.h>
#include <pthread.h>

#include "mumudvb.h"
#include "tune.h"
#include "network.h"
#include "dvb.h"
#ifdef ENABLE_CAM_SUPPORT
#include "cam.h"
#endif
#ifdef ENABLE_SCAM_SUPPORT
#include "scam_capmt.h"
#include "scam_common.h"
#include "scam_getcw.h"
#include "scam_decsa.h"
#endif
#include "ts.h"
#include "errors.h"
#include "autoconf.h"
#include "sap.h"
#include "rewrite.h"
#include "unicast_http.h"
#include "rtp.h"
#include "log.h"
#ifdef ENABLE_TRANSCODING
#include "transcode.h"
#endif

#ifdef __UCLIBC__
#define program_invocation_short_name "mumudvb"
#else
extern char *program_invocation_short_name;
#endif

static char *log_module="Main: ";

/* Signal handling code shamelessly copied from VDR by Klaus Schmidinger 
   - see http://www.cadsoft.de/people/kls/vdr/index.htm */

// global variables used by SignalHandler
long now;
long real_start_time;
int *card_tuned;
int received_signal = 0;

int timeout_no_diff = ALARM_TIME_TIMEOUT_NO_DIFF;
// file descriptors
fds_t fds; /** File descriptors associated with the card */
int no_daemon = 0;
int  write_streamed_channels=1;
pthread_t signalpowerthread;
pthread_t cardthread;
pthread_t monitorthread;
card_thread_parameters_t cardthreadparams;


mumudvb_chan_and_pids_t chan_and_pids={
  .lock=PTHREAD_RECURSIVE_MUTEX_INITIALIZER_NP,
  .number_of_channels=0,
  .dont_send_scrambled=0,
  .filter_transport_error=0,
  .psi_tables_filtering=PSI_TABLES_FILTERING_NONE,
  .check_cc=0,
};


//multicast parameters
multicast_parameters_t multicast_vars={
  .multicast=1,
  .multicast_ipv6=0,
  .multicast_ipv4=1,
  .ttl=DEFAULT_TTL,
  .common_port = 1234,
  .auto_join=0,
  .rtp_header = 0,
  .iface4="\0",
  .iface6="\0",
};

//Parameters for HTTP unicast
unicast_parameters_t unicast_vars={
	.unicast=0,
	.ipOut="0.0.0.0",
	.portOut=4242,
	.portOut_str=NULL,
	.consecutive_errors_timeout=UNICAST_CONSECUTIVE_ERROR_TIMEOUT,
	.max_clients=-1,
	.queue_max_size=UNICAST_DEFAULT_QUEUE_MAX,
	.socket_sendbuf_size=0,
	.flush_on_eagain=0,
};




//autoconfiguration
autoconf_parameters_t autoconf_vars={
  .lock=PTHREAD_RECURSIVE_MUTEX_INITIALIZER_NP,
  .autoconfiguration=0,
  .autoconf_radios=0,
  .autoconf_scrambled=0,
  .autoconf_pid_update=1,
  .autoconf_ip4="239.100.%card.%number",
  .autoconf_ip6="FF15:4242::%server:%card:%number",
  .time_start_autoconfiguration=0,
  .transport_stream_id=-1,
  .autoconf_temp_pat=NULL,
  .autoconf_temp_sdt=NULL,
  .autoconf_temp_psip=NULL,
  .services=NULL,
  .autoconf_unicast_port="\0",
  .autoconf_multicast_port="\0",
  .num_service_id=0,
  .name_template="\0",
};



//Parameters for rewriting
rewrite_parameters_t rewrite_vars={
  .rewrite_pat = OPTION_UNDEFINED,
  .pat_version=-1,
  .full_pat=NULL,
  .pat_needs_update=1,
  .full_pat_ok=0,
  .pat_continuity_counter=0,
  .rewrite_sdt = OPTION_UNDEFINED,
  .sdt_version=-1,
  .full_sdt=NULL,
  .sdt_needs_update=1,
  .full_sdt_ok=0,
  .sdt_continuity_counter=0,
  .rewrite_eit=OPTION_UNDEFINED,
  .eit_version=-1,
  .full_eit=NULL,
  .eit_needs_update=0,
  .sdt_force_eit=OPTION_UNDEFINED,
  .eit_packets=NULL,
};



#ifdef ENABLE_TRANSCODING
/** The transcode options defined for all the channels */
transcode_options_t global_transcode_opt;
#endif

//logging
extern log_params_t log_params;

// prototypes
static void SignalHandler (int signum);//below
int read_multicast_configuration(multicast_parameters_t *, mumudvb_channel_t *, int, int *, char *); //in multicast.c
void *monitor_func(void* arg);
<<<<<<< HEAD
int mumudvb_close(monitor_parameters_t* monitor_thread_params, unicast_parameters_t* unicast_vars, int* strengththreadshutdown, void *cam_vars_v, void *scam_vars_v, char* filename_channels_not_streamed,char *filename_channels_streamed, char *filename_pid, card_buffer_t *card_buffer, int Interrupted);
=======
int mumudvb_close(monitor_parameters_t* monitor_thread_params, unicast_parameters_t* unicast_vars, volatile int* strengththreadshutdown, void *cam_vars_v, void *scam_vars_v, char* filename_channels_not_streamed,char *filename_channels_streamed, char *filename_pid, int Interrupted);
>>>>>>> f3c078de



int
    main (int argc, char **argv)
{

	uint64_t now_time;
  //sap announces
  sap_parameters_t sap_vars={
    .sap_messages4=NULL,
    .sap_messages6=NULL,
    .sap=OPTION_UNDEFINED, //No sap by default
    .sap_interval=SAP_DEFAULT_INTERVAL,
    .sap_sending_ip4="0.0.0.0",
    .sap_sending_ip6="::",
    .sap_default_group="",
    .sap_organisation="MuMuDVB",
    .sap_uri="\0",
    .sap_ttl=SAP_DEFAULT_TTL,
  };

  //Statistics
  stats_infos_t stats_infos={
  .stats_num_packets_received=0,
  .stats_num_reads=0,
  .show_buffer_stats=0,
  .show_buffer_stats_time = 0,
  .show_buffer_stats_interval = 120,
  .show_traffic = 0,
  .show_traffic_time = 0,
  .compute_traffic_time = 0,
  .show_traffic_interval = 10,
  .compute_traffic_interval = 10,
  .up_threshold = 80,
  .down_threshold = 30,
  .debug_updown = 0,
  };


  //tuning parameters
  tuning_parameters_t tuneparams={
    .card = 0,
    .tuner = 0,
    .card_dev_path=DVB_DEV_PATH,
    .card_tuned = 0,
    .tuning_timeout = ALARM_TIME_TIMEOUT,
    .freq = 0,
    .srate = 0,
    .pol = 0,
    .lnb_voltage_off=0,
    .lnb_type=LNB_UNIVERSAL,
    .lnb_lof_standard=DEFAULT_LOF_STANDARD,
    .lnb_slof=DEFAULT_SLOF,
    .lnb_lof_low=DEFAULT_LOF1_UNIVERSAL,
    .lnb_lof_high=DEFAULT_LOF2_UNIVERSAL,
    .sat_number = 0,
    .switch_type = 'C',
    .modulation_set = 0,
    .display_strenght = 0,
    .check_status = 1,
    .strengththreadshutdown = 0,
    .HP_CodeRate = HP_CODERATE_DEFAULT,//cf tune.h
    .LP_CodeRate = LP_CODERATE_DEFAULT,
    .TransmissionMode = TRANSMISSION_MODE_DEFAULT,
    .guardInterval = GUARD_INTERVAL_DEFAULT,
    .bandwidth = BANDWIDTH_DEFAULT,
    .hier = HIERARCHY_DEFAULT,
    .fe_type=FE_QPSK, //sat by default
  #if DVB_API_VERSION >= 5
    .delivery_system=SYS_UNDEFINED,
    .rolloff=ROLLOFF_35,
  #endif
  };
  card_tuned=&tuneparams.card_tuned;


  #ifdef ENABLE_CAM_SUPPORT
  //CAM (Conditionnal Access Modules : for scrambled channels)
  cam_parameters_t cam_vars={
    .cam_support = 0,
    .cam_number=0,
    .cam_reask_interval=0,
    .need_reset=0,
    .reset_counts=0,
    .reset_interval=CAM_DEFAULT_RESET_INTERVAL,
    .timeout_no_cam_init=CAM_DEFAULT_RESET_INTERVAL,
    .max_reset_number=CAM_DEFAULT_MAX_RESET_NUM,
    .tl=NULL,
    .sl=NULL,
    .stdcam=NULL,
    .ca_resource_connected=0,
    .mmi_state = MMI_STATE_CLOSED,
    .ca_info_ok_time=0,
    .cam_delay_pmt_send=0,
    .cam_interval_pmt_send=3,
    .cam_pmt_send_time=0,
    .cam_mmi_autoresponse=1,
    .cam_pmt_follow=1,
    .cam_menulist_str = EMPTY_STRING,
    .cam_menu_string = EMPTY_STRING,
  };
  mumu_string_append(&cam_vars.cam_menu_string,"Not retrieved");
  cam_parameters_t *cam_vars_ptr=&cam_vars;
  #else
  void *cam_vars_ptr=NULL;
  #endif


  #ifdef ENABLE_SCAM_SUPPORT
  //SCAM (software conditionnal Access Modules : for scrambled channels)
  scam_parameters_t scam_vars={
	  .scam_support = 0,
	  .getcwthread_shutdown=0,
  };
  scam_parameters_t *scam_vars_ptr=&scam_vars;
  int scam_threads_started=0;
  #else
  void *scam_vars_ptr=NULL;
  #endif

  char filename_channels_not_streamed[DEFAULT_PATH_LEN];
  char filename_channels_streamed[DEFAULT_PATH_LEN];
  char filename_pid[DEFAULT_PATH_LEN]=PIDFILE_PATH;

  int server_id = 0; /** The server id for the template %server */

  int k,iRet,cmdlinecard;
  cmdlinecard=-1;

  //MPEG2-TS reception and sort
  int pid;			/** pid of the current mpeg2 packet */
  int ScramblingControl;
  int continuity_counter;

  /** The buffer for the card */
  card_buffer_t card_buffer;
  memset (&card_buffer, 0, sizeof (card_buffer_t));
  card_buffer.dvr_buffer_size=DEFAULT_TS_BUFFER_SIZE;
  card_buffer.max_thread_buffer_size=DEFAULT_THREAD_BUFFER_SIZE;
  /** List of mandatory pids */
  uint8_t mandatory_pid[MAX_MANDATORY_PID_NUMBER];

  struct timeval tv;

  //files
  char *conf_filename = NULL;
  FILE *conf_file;
  FILE *channels_diff;
  FILE *channels_not_streamed;
#ifdef ENABLE_CAM_SUPPORT
  FILE *cam_info;
#endif
  FILE *pidfile;
  char *dump_filename = NULL;
  FILE *dump_file;

  // configuration file parsing
  int curr_channel = 0;
  int curr_pid = 0;
  int send_packet=0;
  int channel_start = 0;
  char current_line[CONF_LINELEN];
  char *substring=NULL;
  char delimiteurs[] = CONFIG_FILE_SEPARATOR;


  uint8_t hi_mappids[8193];
  uint8_t lo_mappids[8193];


  // Initialise PID map
  for (k = 0; k < 8193; k++)
  {
    hi_mappids[k] = (k >> 8);
    lo_mappids[k] = (k & 0xff);
  }

  /******************************************************/
  //Getopt
  /******************************************************/
  const char short_options[] = "c:sdthvql";
  const struct option long_options[] = {
    {"config", required_argument, NULL, 'c'},
    {"signal", no_argument, NULL, 's'},
    {"traffic", no_argument, NULL, 't'},
    {"server_id", required_argument, NULL, 'i'},
    {"debug", no_argument, NULL, 'd'},
    {"help", no_argument, NULL, 'h'},
    {"list-cards", no_argument, NULL, 'l'},
    {"card", required_argument, NULL, 'a'},
    {"dumpfile", required_argument, NULL, 'z'},
    {0, 0, 0, 0}
  };
  int c, option_index = 0;
  int listingcards=0;
  if (argc == 1)
  {
    usage (program_invocation_short_name);
    exit(ERROR_ARGS);
  }

  while (1)
  {
    c = getopt_long (argc, argv, short_options,
                     long_options, &option_index);

    if (c == -1)
    {
      break;
    }
    switch (c)
    {
      case 'c':
        conf_filename = (char *) malloc (strlen (optarg) + 1);
        if (!conf_filename)
        {
          log_message( log_module, MSG_ERROR,"Problem with malloc : %s file : %s line %d\n",strerror(errno),__FILE__,__LINE__);
          exit(ERROR_MEMORY);
        }
        strncpy (conf_filename, optarg, strlen (optarg) + 1);
        break;
      case 'a':
        cmdlinecard=atoi(optarg);
        break;
      case 's':
        tuneparams.display_strenght = 1;
        break;
      case 'i':
        server_id = atoi(optarg);
        break;
      case 't':
        stats_infos.show_traffic = 1;
        break;
      case 'd':
        no_daemon = 1;
        break;
      case 'v':
        log_params.verbosity++;
        break;
      case 'q':
        log_params.verbosity--;
        break;
      case 'h':
        usage (program_invocation_short_name);
        exit(ERROR_ARGS);
        break;
      case 'l':
	listingcards=1;
        break;
      case 'z':
        dump_filename = (char *) malloc (strlen (optarg) + 1);
        if (!dump_filename)
        {
          log_message( log_module, MSG_ERROR,"Problem with malloc : %s file : %s line %d\n",strerror(errno),__FILE__,__LINE__);
          exit(ERROR_MEMORY);
        }
        strncpy (dump_filename, optarg, strlen (optarg) + 1);
        log_message( log_module, MSG_WARN,"You've decided to dump the received stream into %s. Be warned, it can grow quite fast", dump_filename);
        break;
    }
  }
  if (optind < argc)
  {
    usage (program_invocation_short_name);
    exit(ERROR_ARGS);
  }

  /******************************************************/
  //end of command line options parsing
  /******************************************************/

  if(listingcards)
    {
      print_info ();
      list_dvb_cards ();
      exit(0);
    }

  // DO NOT REMOVE (make mumudvb a deamon)
  if(!no_daemon)
    if(daemon(42,0))
  {
    log_message( log_module,  MSG_WARN, "Cannot daemonize: %s\n",
                 strerror (errno));
    exit(666); //FIXME : use an error
  }

  //If the user didn't defined a prefered logging way, and we daemonise, we set to syslog
  if (!no_daemon)
  {
    if(log_params.log_type==LOGGING_UNDEFINED)
    {
      openlog ("MUMUDVB", LOG_PID, 0);
      log_params.log_type=LOGGING_SYSLOG;
      log_params.syslog_initialised=1;
    }
  }

  //Display general information
  print_info ();

  //paranoya we clear all the content of all the channels
  memset (&chan_and_pids.channels, 0, sizeof (mumudvb_channel_t)*MAX_CHANNELS);
#ifdef ENABLE_SCAM_SUPPORT
  for (int i = 0; i < MAX_CHANNELS; ++i)
    pthread_mutex_init(&chan_and_pids.channels[i].cw_lock, NULL);
#endif


  /******************************************************/
  // config file displaying
  /******************************************************/
  conf_file = fopen (conf_filename, "r");
  if (conf_file == NULL)
  {
    log_message( log_module,  MSG_ERROR, "%s: %s\n",
                 conf_filename, strerror (errno));
    free(conf_filename);
    exit(ERROR_CONF_FILE);
  }
  log_message( log_module, MSG_FLOOD,"==== Configuration file ====");
  int line_num=1;
   while (fgets (current_line, CONF_LINELEN, conf_file))
  {
    int line_len;
    //We suppress the end of line
    line_len=strlen(current_line);
    if(current_line[line_len-1]=='\r' ||current_line[line_len-1]=='\n')
      current_line[line_len-1]=0;
    log_message( log_module, MSG_FLOOD,"%03d %s\n",line_num,current_line);
    line_num++;
  }
  log_message( log_module, MSG_FLOOD,"============ done ===========\n");
  fclose (conf_file);
  /******************************************************/
  // config file reading
  /******************************************************/
  conf_file = fopen (conf_filename, "r");
  if (conf_file == NULL)
  {
    log_message( log_module,  MSG_ERROR, "%s: %s\n",
                 conf_filename, strerror (errno));
    free(conf_filename);
    exit(ERROR_CONF_FILE);
  }

  curr_channel=-1;
  int curr_channel_old=-1;
  // we scan config file
  // see doc/README_CONF* for further information
  int line_len;
  while (fgets (current_line, CONF_LINELEN, conf_file))
  {
    //We suppress the end of line (this can disturb atoi if there is spaces at the end of the line)
    //Thanks to Pierre Gronlier pierre.gronlier at gmail.com for finding that bug
    line_len=strlen(current_line);
    if(current_line[line_len-1]=='\r' ||current_line[line_len-1]=='\n')
      current_line[line_len-1]=0;

    //Line without "=" we continue
    if(strstr(current_line,"=")==NULL)
    {
      //We check if it's not a channel_next line
      substring = strtok (current_line, delimiteurs);
      //If nothing in the substring we avoid the segfault in the next line
      if(substring == NULL)
        continue;
      if(strcmp (substring, "channel_next") )
        continue;
    }
      //commentary
    if (current_line[0] == '#')
      continue;
      //We split the line
    substring = strtok (current_line, delimiteurs);

      //If nothing in the substring we avoid the segfault in the next line
    if(substring == NULL)
      continue;

      //commentary
    if (substring[0] == '#')
      continue;

    if(curr_channel<0)
      channel_start=0;
    else
      channel_start=1;
    if((iRet=read_tuning_configuration(&tuneparams, substring))) //Read the line concerning the tuning parameters
    {
      if(iRet==-1)
        exit(ERROR_CONF);
    }
    else if((iRet=read_autoconfiguration_configuration(&autoconf_vars, substring))) //Read the line concerning the autoconfiguration parameters
    {
      if(iRet==-1)
        exit(ERROR_CONF);
    }
    else if((iRet=read_sap_configuration(&sap_vars, &chan_and_pids.channels[curr_channel], channel_start, substring))) //Read the line concerning the sap parameters
    {
      if(iRet==-1)
        exit(ERROR_CONF);
    }
#ifdef ENABLE_CAM_SUPPORT
    else if((iRet=read_cam_configuration(cam_vars_ptr, &chan_and_pids.channels[curr_channel], channel_start, substring))) //Read the line concerning the cam parameters
    {
      if(iRet==-1)
        exit(ERROR_CONF);
    }
#endif
#ifdef ENABLE_SCAM_SUPPORT
    else if((iRet=read_scam_configuration(scam_vars_ptr, &chan_and_pids.channels[curr_channel], channel_start, substring))) //Read the line concerning the cam parameters
    {
      if(iRet==-1)
        exit(ERROR_CONF);
    }
#endif
    else if((iRet=read_unicast_configuration(&unicast_vars, &chan_and_pids.channels[curr_channel], channel_start, substring))) //Read the line concerning the unicast parameters
    {
      if(iRet==-1)
        exit(ERROR_CONF);
    }
    else if((iRet=read_multicast_configuration(&multicast_vars, chan_and_pids.channels, channel_start, &curr_channel, substring))) //Read the line concerning the multicast parameters
    {
      if(iRet==-1)
        exit(ERROR_CONF);
    }
    else if((iRet=read_rewrite_configuration(&rewrite_vars, substring))) //Read the line concerning the rewrite parameters
    {
      if(iRet==-1)
        exit(ERROR_CONF);
    }
#ifdef ENABLE_TRANSCODING
    else if ((transcode_read_option((curr_channel>=0)?&chan_and_pids.channels[curr_channel].transcode_options : &global_transcode_opt, delimiteurs, &substring)))
    {
      continue;
    }
#endif
    else if((iRet=read_logging_configuration(&stats_infos, substring))) //Read the line concerning the logging parameters
    {
      if(iRet==-1)
        exit(ERROR_CONF);
    }
    else if (!strcmp (substring, "channel_next"))
    {
      curr_channel++;
      log_message( log_module, MSG_INFO,"channel next\n");
    }
    else if (!strcmp (substring, "timeout_no_diff"))
    {
      substring = strtok (NULL, delimiteurs);
      timeout_no_diff= atoi (substring);
    }
    else if (!strcmp (substring, "dont_send_scrambled"))
    {
      substring = strtok (NULL, delimiteurs);
      chan_and_pids.dont_send_scrambled = atoi (substring);
    }
    else if (!strcmp (substring, "filter_transport_error"))
    {
      substring = strtok (NULL, delimiteurs);
      chan_and_pids.filter_transport_error = atoi (substring);
    }
    else if (!strcmp (substring, "psi_tables_filtering"))
    {
      substring = strtok (NULL, delimiteurs);
      if (!strcmp (substring, "pat"))
        chan_and_pids.psi_tables_filtering = PSI_TABLES_FILTERING_PAT_ONLY;
      else if (!strcmp (substring, "pat_cat"))
        chan_and_pids.psi_tables_filtering = PSI_TABLES_FILTERING_PAT_CAT_ONLY;
      else if (!strcmp (substring, "none"))
        chan_and_pids.psi_tables_filtering = PSI_TABLES_FILTERING_NONE;
      if (chan_and_pids.psi_tables_filtering == PSI_TABLES_FILTERING_PAT_ONLY)
        log_message( log_module,  MSG_INFO, "You have enabled PSI tables filtering, only PAT will be send\n");
      if (chan_and_pids.psi_tables_filtering == PSI_TABLES_FILTERING_PAT_CAT_ONLY)
        log_message( log_module,  MSG_INFO, "You have enabled PSI tables filtering, only PAT and CAT will be send\n");
    }
    else if (!strcmp (substring, "dvr_buffer_size"))
    {
      substring = strtok (NULL, delimiteurs);
      card_buffer.dvr_buffer_size = atoi (substring);
      if(card_buffer.dvr_buffer_size<=0)
      {
        log_message( log_module,  MSG_WARN,
                     "The buffer size MUST be >0, forced to 1 packet\n");
        card_buffer.dvr_buffer_size = 1;
      }
      stats_infos.show_buffer_stats=1;
    }
    else if (!strcmp (substring, "dvr_thread"))
    {
      substring = strtok (NULL, delimiteurs);
      card_buffer.threaded_read = atoi (substring);
      if(card_buffer.threaded_read)
      {
        log_message( log_module,  MSG_WARN,
                     "You want to use a thread for reading the card, please report bugs/problems\n");
      }
    }
    else if (!strcmp (substring, "dvr_thread_buffer_size"))
    {
      substring = strtok (NULL, delimiteurs);
      card_buffer.max_thread_buffer_size = atoi (substring);
    }
    else if ((!strcmp (substring, "service_id")) || (!strcmp (substring, "ts_id")))
    {
      if(!strcmp (substring, "ts_id"))
        log_message( log_module,  MSG_WARN, "The option ts_id is depreciated, use service_id instead.\n");
      if ( channel_start == 0)
      {
        log_message( log_module,  MSG_ERROR,
                     "service_id : You have to start a channel first (using ip= or channel_next)\n");
        exit(ERROR_CONF);
      }
      substring = strtok (NULL, delimiteurs);
      chan_and_pids.channels[curr_channel].service_id = atoi (substring);
    }
    else if (!strcmp (substring, "pids"))
    {
      curr_pid = 0;
      if ( channel_start == 0)
      {
        log_message( log_module,  MSG_ERROR,
                     "pids : You have to start a channel first (using ip= or channel_next)\n");
        exit(ERROR_CONF);
      }
      if (multicast_vars.common_port!=0 && chan_and_pids.channels[curr_channel].portOut == 0)
        chan_and_pids.channels[curr_channel].portOut = multicast_vars.common_port;
      while ((substring = strtok (NULL, delimiteurs)) != NULL)
      {
        chan_and_pids.channels[curr_channel].pids[curr_pid] = atoi (substring);
        // we see if the given pid is good
        if (chan_and_pids.channels[curr_channel].pids[curr_pid] < 10 || chan_and_pids.channels[curr_channel].pids[curr_pid] >= 8193)
        {
          log_message( log_module,  MSG_ERROR,
                       "Config issue : %s in pids, given pid : %d\n",
                       conf_filename, chan_and_pids.channels[curr_channel].pids[curr_pid]);
          exit(ERROR_CONF);
        }
        curr_pid++;
        if (curr_pid >= MAX_PIDS_PAR_CHAINE)
        {
          log_message( log_module,  MSG_ERROR,
                       "Too many pids : %d channel : %d\n",
                       curr_pid, curr_channel);
          exit(ERROR_CONF);
        }
      }
      chan_and_pids.channels[curr_channel].num_pids = curr_pid;
    }
    else if (!strcmp (substring, "name"))
    {
      if ( channel_start == 0)
      {
        log_message( log_module,  MSG_ERROR,
                     "name : You have to start a channel first (using ip= or channel_next)\n");
        exit(ERROR_CONF);
      }
	  // other substring extraction method in order to keep spaces
      substring = strtok (NULL, "=");
      if (!(strlen (substring) >= MAX_NAME_LEN - 1))
        strcpy(chan_and_pids.channels[curr_channel].name,strtok(substring,"\n"));
      else
      {
        log_message( log_module,  MSG_WARN,"Channel name too long\n");
        strncpy(chan_and_pids.channels[curr_channel].name,strtok(substring,"\n"),MAX_NAME_LEN-1);
        chan_and_pids.channels[curr_channel].name[MAX_NAME_LEN-1]='\0';
      }
    }
    else if (!strcmp (substring, "server_id"))
    {
      substring = strtok (NULL, delimiteurs);
      server_id = atoi (substring);
    }
    else if (!strcmp (substring, "filename_pid"))
    {
      substring = strtok (NULL, delimiteurs);
      if(strlen(substring)>=DEFAULT_PATH_LEN)
      {
        log_message(log_module,MSG_WARN,"filename_pid too long \n");
      }
      else
        strcpy(filename_pid,substring);
    }
   else if (!strcmp (substring, "check_cc"))
    {
      substring = strtok (NULL, delimiteurs);
      chan_and_pids.check_cc = atoi (substring);
    }
    else
    {
      if(strlen (current_line) > 1)
        log_message( log_module,  MSG_WARN,
                     "Config issue : unknow symbol : %s\n\n", substring);
      continue;
    }

    if (curr_channel > MAX_CHANNELS)
    {
      log_message( log_module,  MSG_ERROR, "Too many channels : %d limit : %d\n",
                   curr_channel, MAX_CHANNELS);
      exit(ERROR_TOO_CHANNELS);
    }

    //A new channel have been defined
    if(curr_channel_old != curr_channel)
    {
      curr_channel_old = curr_channel;
      #ifdef ENABLE_TRANSCODING
      //We copy the common transcode options to the new channel
      transcode_copy_options(&global_transcode_opt,&chan_and_pids.channels[curr_channel].transcode_options);
      #endif
    }
  }
  fclose (conf_file);


  //Autoconfiguration full is the simple mode for autoconfiguration, we set other option by default
  if(autoconf_vars.autoconfiguration==AUTOCONF_MODE_FULL)
  {
    if((sap_vars.sap == OPTION_UNDEFINED) && (multicast_vars.multicast))
    {
      log_message( log_module,  MSG_INFO,
                   "Full autoconfiguration, we activate SAP announces. if you want to deactivate them see the README.\n");
      sap_vars.sap=OPTION_ON;
    }
    if(rewrite_vars.rewrite_pat == OPTION_UNDEFINED)
    {
      rewrite_vars.rewrite_pat=OPTION_ON;
      log_message( log_module,  MSG_INFO,
                   "Full autoconfiguration, we activate PAT rewriting. if you want to disable it see the README.\n");
    }
    if(rewrite_vars.rewrite_sdt == OPTION_UNDEFINED)
    {
      rewrite_vars.rewrite_sdt=OPTION_ON;
      log_message( log_module,  MSG_INFO,
                   "Full autoconfiguration, we activate SDT rewriting. if you want to disable it see the README.\n");
    }
    if(rewrite_vars.rewrite_eit == OPTION_UNDEFINED)
    {
      rewrite_vars.rewrite_eit=OPTION_ON;
      log_message( log_module,  MSG_INFO,
                   "Full autoconfiguration, we activate EIT rewriting. if you want to disable it see the README.\n");
    }
  }
  if(card_buffer.max_thread_buffer_size<card_buffer.dvr_buffer_size)
  {
    log_message( log_module,  MSG_WARN,
		 "Warning : You set a thread buffer size lower than your DVR buffer size, it's not possible to use such values. I increase your dvr_thread_buffer_size ...\n");
		 card_buffer.max_thread_buffer_size=card_buffer.dvr_buffer_size;
  }

  //If we specified a card number on the command line, it overrides the config file
  if(cmdlinecard!=-1)
    tuneparams.card=cmdlinecard;

  //Template for the card dev path
  char number[10];
  sprintf(number,"%d",tuneparams.card);
  int l=sizeof(tuneparams.card_dev_path);
  mumu_string_replace(tuneparams.card_dev_path,&l,0,"%card",number);

  //If we specified a string for the unicast port out, we parse it
  if(unicast_vars.portOut_str!=NULL)
  {
    int len;
    len=strlen(unicast_vars.portOut_str)+1;
    char number[10];
    sprintf(number,"%d",tuneparams.card);
    unicast_vars.portOut_str=mumu_string_replace(unicast_vars.portOut_str,&len,1,"%card",number);
    sprintf(number,"%d",tuneparams.tuner);
    unicast_vars.portOut_str=mumu_string_replace(unicast_vars.portOut_str,&len,1,"%tuner",number);
    sprintf(number,"%d",server_id);
    unicast_vars.portOut_str=mumu_string_replace(unicast_vars.portOut_str,&len,1,"%server",number);
    unicast_vars.portOut=string_comput(unicast_vars.portOut_str);
    log_message( "Unicast: ", MSG_DEBUG, "computed unicast master port : %d\n",unicast_vars.portOut);
  }

  if(log_params.log_file_path!=NULL)
  {
    int len;
    len=strlen(log_params.log_file_path)+1;
    char number[10];
    sprintf(number,"%d",tuneparams.card);
    log_params.log_file_path=mumu_string_replace(log_params.log_file_path,&len,1,"%card",number);
    sprintf(number,"%d",tuneparams.tuner);
    log_params.log_file_path=mumu_string_replace(log_params.log_file_path,&len,1,"%tuner",number);
    sprintf(number,"%d",server_id);
    log_params.log_file_path=mumu_string_replace(log_params.log_file_path,&len,1,"%server",number);
    log_params.log_file = fopen (log_params.log_file_path, "a");
    if (log_params.log_file)
      log_params.log_type |= LOGGING_FILE;
    else
      log_message(log_module,MSG_WARN,"Cannot open log file %s: %s\n", substring, strerror (errno));
  }
  /******************************************************/
  //end of config file reading
  /******************************************************/

  // Show in log that we are starting
  log_message( log_module,  MSG_INFO,"========== End of configuration, MuMuDVB version %s is starting ==========",VERSION);

  // + 1 Because of the new syntax
  chan_and_pids.number_of_channels = curr_channel+1;
  /*****************************************************/
  //Autoconfiguration init
  /*****************************************************/

  if(autoconf_vars.autoconfiguration)
  {
    if(autoconf_vars.autoconf_pid_update)
    {
      log_message( "Autoconf: ", MSG_INFO,
                   "The autoconfiguration auto update is enabled. If you want to disable it put \"autoconf_pid_update=0\" in your config file.\n");
    }
  }
  else
    autoconf_vars.autoconf_pid_update=0;
  /*****************************************************/
  //End of Autoconfiguration init
  /*****************************************************/

  //Transcoding, we apply the templates
#ifdef ENABLE_TRANSCODING
  for (curr_channel = 0; curr_channel < MAX_CHANNELS; curr_channel++)
  {
    transcode_options_apply_templates(&chan_and_pids.channels[curr_channel].transcode_options,tuneparams.card,tuneparams.tuner,server_id,curr_channel);
  }
#endif

  //We deactivate things depending on multicast if multicast is suppressed
  if(!multicast_vars.ttl)
  {
    log_message( log_module,  MSG_INFO, "The multicast TTL is set to 0, multicast will be disabled.\n");
    multicast_vars.multicast=0;
  }
  if(!multicast_vars.multicast)
  {
#ifdef ENABLE_TRANSCODING
    for (curr_channel = 0; curr_channel < MAX_CHANNELS; curr_channel++)
    {
      if(chan_and_pids.channels[curr_channel].transcode_options.enable)
      {
	log_message( log_module,  MSG_INFO, "NO Multicast, transcoding disabled for channel \"%s\".\n", chan_and_pids.channels[curr_channel].name);
	chan_and_pids.channels[curr_channel].transcode_options.enable=0;
      }
    }
#endif
      if(multicast_vars.rtp_header)
      {
	multicast_vars.rtp_header=0;
	log_message( log_module,  MSG_INFO, "NO Multicast, RTP Header is disabled.\n");
      }
      if(sap_vars.sap==OPTION_ON)
      {
	log_message( log_module,  MSG_INFO, "NO Multicast, SAP announces are disabled.\n");
	sap_vars.sap=OPTION_OFF;
      }
  }
  free(conf_filename);
  if(!multicast_vars.multicast && !unicast_vars.unicast)
  {
    log_message( log_module,  MSG_ERROR, "NO Multicast AND NO unicast. No data can be send :(, Exciting ....\n");
    set_interrupted(ERROR_CONF<<8);
    goto mumudvb_close_goto;
  }



  // we clear them by paranoia
  sprintf (filename_channels_streamed, STREAMED_LIST_PATH,
           tuneparams.card, tuneparams.tuner);
  sprintf (filename_channels_not_streamed, NOT_STREAMED_LIST_PATH,
           tuneparams.card, tuneparams.tuner);
#ifdef ENABLE_CAM_SUPPORT
  sprintf (cam_vars.filename_cam_info, CAM_INFO_LIST_PATH,
           tuneparams.card, tuneparams.tuner);
#endif
  channels_diff = fopen (filename_channels_streamed, "w");
  if (channels_diff == NULL)
  {
    write_streamed_channels=0;
    log_message( log_module,  MSG_WARN,
                 "Can't create %s: %s\n",
                 filename_channels_streamed, strerror (errno));
  }
  else
    fclose (channels_diff);

  channels_not_streamed = fopen (filename_channels_not_streamed, "w");
  if (channels_diff == NULL)
  {
    write_streamed_channels=0;
    log_message( log_module,  MSG_WARN,
                 "Can't create %s: %s\n",
                 filename_channels_not_streamed, strerror (errno));
  }
  else
    fclose (channels_not_streamed);


#ifdef ENABLE_CAM_SUPPORT
  if(cam_vars.cam_support)
  {
    cam_info = fopen (cam_vars.filename_cam_info, "w");
    if (cam_info == NULL)
    {
      log_message( log_module,  MSG_WARN,
                   "Can't create %s: %s\n",
                   cam_vars.filename_cam_info, strerror (errno));
    }
    else
      fclose (cam_info);
  }
#endif


  log_message( log_module,  MSG_INFO, "Streaming. Freq %d\n",
               tuneparams.freq);


  /******************************************************/
  // Card tuning
  /******************************************************/
  if (signal (SIGALRM, SignalHandler) == SIG_IGN)
    signal (SIGALRM, SIG_IGN);
  if (signal (SIGUSR1, SignalHandler) == SIG_IGN)
    signal (SIGUSR1, SIG_IGN);
  if (signal (SIGUSR2, SignalHandler) == SIG_IGN)
    signal (SIGUSR2, SIG_IGN);
  if (signal (SIGHUP, SignalHandler) == SIG_IGN)
    signal (SIGHUP, SIG_IGN);
  // alarm for tuning timeout
  if(tuneparams.tuning_timeout)
  {
    alarm (tuneparams.tuning_timeout);
  }


  // We tune the card
  iRet =-1;

  if (open_fe (&fds.fd_frontend, tuneparams.card_dev_path, tuneparams.tuner,1))
  {

  /*****************************************************/
  //daemon part two, we write our PID as we are tuned
  /*****************************************************/

  // We write our pid in a file if we deamonize
  if (!no_daemon)
  {
    int len;
    len=DEFAULT_PATH_LEN;
    char number[10];
    sprintf(number,"%d",tuneparams.card);
    mumu_string_replace(filename_pid,&len,0,"%card",number);
    sprintf(number,"%d",tuneparams.tuner);
    mumu_string_replace(filename_pid,&len,0,"%tuner",number);
    sprintf(number,"%d",server_id);
    mumu_string_replace(filename_pid,&len,0,"%server",number);;
    log_message( log_module, MSG_INFO, "The pid will be written in %s", filename_pid);
    pidfile = fopen (filename_pid, "w");
    if (pidfile == NULL)
    {
      log_message( log_module,  MSG_INFO,"%s: %s\n",
                   filename_pid, strerror (errno));
      exit(ERROR_CREATE_FILE);
    }
    fprintf (pidfile, "%d\n", getpid ());
    fclose (pidfile);
  }


    iRet =
        tune_it (fds.fd_frontend, &tuneparams);
  }

  if (iRet < 0)
  {
    log_message( log_module,  MSG_INFO, "Tunning issue, card %d\n", tuneparams.card);
    // we close the file descriptors
    close_card_fd (fds);
    set_interrupted(ERROR_TUNE<<8);
    goto mumudvb_close_goto;
  }
  log_message( log_module,  MSG_INFO, "Card %d, tuner %d tuned\n", tuneparams.card, tuneparams.tuner);
  tuneparams.card_tuned = 1;

  //Thread for showing the strength
  strength_parameters_t strengthparams;
  strengthparams.fds = &fds;
  strengthparams.tuneparams = &tuneparams;
  pthread_create(&(signalpowerthread), NULL, show_power_func, &strengthparams);
  //Thread for reading from the DVB card initialization
  if(card_buffer.threaded_read)
  {
    cardthreadparams.thread_running=1;
    cardthreadparams.fds = &fds;
    cardthreadparams.card_buffer=&card_buffer;
    pthread_mutex_init(&cardthreadparams.carddatamutex,NULL);
    pthread_cond_init(&cardthreadparams.threadcond,NULL);
    cardthreadparams.threadshutdown=0;
  }
  else
    cardthreadparams.thread_running=0;



  /******************************************************/
  //card tuned
  /******************************************************/

  // the card is tuned, we catch signals to close cleanly
  if (signal (SIGHUP, SignalHandler) == SIG_IGN)
    signal (SIGHUP, SIG_IGN);
  if (signal (SIGINT, SignalHandler) == SIG_IGN)
    signal (SIGINT, SIG_IGN);
  if (signal (SIGTERM, SignalHandler) == SIG_IGN)
    signal (SIGTERM, SIG_IGN);
  struct sigaction act;
  act.sa_handler = SIG_IGN;
  sigemptyset (&act.sa_mask);
  act.sa_flags = 0;
  if(sigaction (SIGPIPE, &act, NULL)<0)
    log_message( log_module,  MSG_ERROR,"ErrorSigaction\n");


  //We record the starting time
  gettimeofday (&tv, (struct timezone *) NULL);
  real_start_time = tv.tv_sec;
  now = 0;


  if(stats_infos.show_traffic)
    log_message( log_module, MSG_INFO,"The traffic will be shown every %d second%c\n",stats_infos.show_traffic_interval, stats_infos.show_traffic_interval > 1? 's':' ');




  /******************************************************/
  // Monitor Thread
  /******************************************************/
  monitor_parameters_t monitor_thread_params ={
    .threadshutdown=0,
    .wait_time=10,
    .autoconf_vars=&autoconf_vars,
    .sap_vars=&sap_vars,
    .chan_and_pids=&chan_and_pids,
    .multicast_vars=&multicast_vars,
    .unicast_vars=&unicast_vars,
    .tuneparams=&tuneparams,
    .stats_infos=&stats_infos,
#ifdef ENABLE_SCAM_SUPPORT
	.scam_vars_v=scam_vars_ptr,
#endif
    .server_id=server_id,
    .filename_channels_not_streamed=filename_channels_not_streamed,
    .filename_channels_streamed=filename_channels_streamed,
  };

  pthread_create(&(monitorthread), NULL, monitor_func, &monitor_thread_params);

  /*****************************************************/
  //scam_support
  /*****************************************************/

#ifdef ENABLE_SCAM_SUPPORT
   if(scam_vars.scam_support){
	if(scam_getcw_start(scam_vars_ptr,tuneparams.card))
    {
      log_message("SCAM_GETCW: ", MSG_ERROR,"Cannot initalise scam\n");
      scam_vars.scam_support=0;
    }
    else
    {
      //If the scam is properly initialised, we autoconfigure scrambled channels
      autoconf_vars.autoconf_scrambled=1;
    }
   }
#endif

  /*****************************************************/
  //cam_support
  /*****************************************************/

#ifdef ENABLE_CAM_SUPPORT
  if(cam_vars.cam_support){
    //We initialise the cam. If fail, we remove cam support
    if(cam_start(cam_vars_ptr,tuneparams.card))
    {
      log_message("CAM: ", MSG_ERROR,"Cannot initalise cam\n");
      cam_vars.cam_support=0;
    }
    else
    {
      //If the cam is properly initialised, we autoconfigure scrambled channels
      autoconf_vars.autoconf_scrambled=1;
    }
    for (curr_channel = 0; curr_channel < chan_and_pids.number_of_channels; curr_channel++)
    {
      //We allocate the packet for storing the PMT for CAM purposes
      if(chan_and_pids.channels[curr_channel].cam_pmt_packet==NULL)
      {
        chan_and_pids.channels[curr_channel].cam_pmt_packet=malloc(sizeof(mumudvb_ts_packet_t));
        if(chan_and_pids.channels[curr_channel].cam_pmt_packet==NULL)
        {
          log_message( log_module, MSG_ERROR,"Problem with malloc : %s file : %s line %d\n",strerror(errno),__FILE__,__LINE__);
          set_interrupted(ERROR_MEMORY<<8);
          goto mumudvb_close_goto;
        }
        memset (chan_and_pids.channels[curr_channel].cam_pmt_packet, 0, sizeof( mumudvb_ts_packet_t));//we clear it
        pthread_mutex_init(&chan_and_pids.channels[curr_channel].cam_pmt_packet->packetmutex,NULL);
      }
    }
  }
#endif

  /*****************************************************/
  //autoconfiguration
  //memory allocation for MPEG2-TS
  //packet structures
  /*****************************************************/
  iRet=autoconf_init(&autoconf_vars, chan_and_pids.channels,chan_and_pids.number_of_channels);
  if(iRet)
  {
    set_interrupted(ERROR_GENERIC<<8);
    goto mumudvb_close_goto;
  }

#ifdef ENABLE_SCAM_SUPPORT
  /*****************************************************/
  //scam
  /*****************************************************/
  iRet=scam_init_no_autoconf(&autoconf_vars, scam_vars_ptr, chan_and_pids.channels,chan_and_pids.number_of_channels);
  if(iRet)
  {
    set_interrupted(ERROR_GENERIC<<8);
    goto mumudvb_close_goto;
  }

#endif
  /*****************************************************/
  //Pat rewriting
  //memory allocation for MPEG2-TS
  //packet structures
  /*****************************************************/

  if(rewrite_vars.rewrite_pat == OPTION_ON)
  {
    for (curr_channel = 0; curr_channel < MAX_CHANNELS; curr_channel++)
      chan_and_pids.channels[curr_channel].generated_pat_version=-1;

    rewrite_vars.full_pat=malloc(sizeof(mumudvb_ts_packet_t));
    if(rewrite_vars.full_pat==NULL)
    {
      log_message( log_module, MSG_ERROR,"Problem with malloc : %s file : %s line %d\n",strerror(errno),__FILE__,__LINE__);
      set_interrupted(ERROR_MEMORY<<8);
      goto mumudvb_close_goto;
    }
    memset (rewrite_vars.full_pat, 0, sizeof( mumudvb_ts_packet_t));//we clear it
    pthread_mutex_init(&rewrite_vars.full_pat->packetmutex,NULL);
  }

  /*****************************************************/
  //SDT rewriting
  //memory allocation for MPEG2-TS
  //packet structures
  /*****************************************************/

  if(rewrite_vars.rewrite_sdt == OPTION_ON)
  {
    for (curr_channel = 0; curr_channel < MAX_CHANNELS; curr_channel++)
      chan_and_pids.channels[curr_channel].generated_sdt_version=-1;

    rewrite_vars.full_sdt=malloc(sizeof(mumudvb_ts_packet_t));
    if(rewrite_vars.full_sdt==NULL)
    {
      log_message( log_module, MSG_ERROR,"Problem with malloc : %s file : %s line %d\n",strerror(errno),__FILE__,__LINE__);
      set_interrupted(ERROR_MEMORY<<8);
      goto mumudvb_close_goto;
    }
    memset (rewrite_vars.full_sdt, 0, sizeof( mumudvb_ts_packet_t));//we clear it
    pthread_mutex_init(&rewrite_vars.full_sdt->packetmutex,NULL);
  }

  /*****************************************************/
  //EIT rewriting
  //memory allocation for MPEG2-TS
  //packet structures
  /*****************************************************/

  if(rewrite_vars.rewrite_eit == OPTION_ON)
  {
    rewrite_vars.full_eit=malloc(sizeof(mumudvb_ts_packet_t));
    if(rewrite_vars.full_eit==NULL)
    {
      log_message( log_module, MSG_ERROR,"Problem with malloc : %s file : %s line %d\n",strerror(errno),__FILE__,__LINE__);
      set_interrupted(ERROR_MEMORY<<8);
      goto mumudvb_close_goto;
    }
    memset (rewrite_vars.full_eit, 0, sizeof( mumudvb_ts_packet_t));//we clear it
    pthread_mutex_init(&rewrite_vars.full_eit->packetmutex,NULL);
  }

  /*****************************************************/
  //Some initialisations
  /*****************************************************/
  if(multicast_vars.rtp_header)
	multicast_vars.num_pack=(MAX_UDP_SIZE-TS_PACKET_SIZE)/TS_PACKET_SIZE;
  else
	multicast_vars.num_pack=(MAX_UDP_SIZE)/TS_PACKET_SIZE;

  //Initialisation of the channels for RTP
  if(multicast_vars.rtp_header)
    for (curr_channel = 0; curr_channel < chan_and_pids.number_of_channels; curr_channel++)
      init_rtp_header(&chan_and_pids.channels[curr_channel]);

  // initialisation of active channels list
  for (curr_channel = 0; curr_channel < chan_and_pids.number_of_channels; curr_channel++)
  {
    chan_and_pids.channels[curr_channel].num_packet = 0;
    chan_and_pids.channels[curr_channel].streamed_channel = 1;
    chan_and_pids.channels[curr_channel].num_scrambled_packets = 0;
    chan_and_pids.channels[curr_channel].scrambled_channel = 0;

    //We alloc the channel pmt_packet (useful for autoconf and cam)
    /** @todo : allocate only if autoconf */
    if(chan_and_pids.channels[curr_channel].pmt_packet==NULL)
    {
      chan_and_pids.channels[curr_channel].pmt_packet=malloc(sizeof(mumudvb_ts_packet_t));
      if(chan_and_pids.channels[curr_channel].pmt_packet==NULL)
      {
        log_message( log_module, MSG_ERROR,"Problem with malloc : %s file : %s line %d\n",strerror(errno),__FILE__,__LINE__);
      set_interrupted(ERROR_MEMORY<<8);
      goto mumudvb_close_goto;
      }
      memset (chan_and_pids.channels[curr_channel].pmt_packet, 0, sizeof( mumudvb_ts_packet_t));//we clear it
      pthread_mutex_init(&chan_and_pids.channels[curr_channel].pmt_packet->packetmutex,NULL);

    }

  }

  //We initialise asked pid table
  memset (chan_and_pids.asked_pid, 0, sizeof( uint8_t)*8193);//we clear it
  memset (chan_and_pids.number_chan_asked_pid, 0, sizeof( uint8_t)*8193);//we clear it

  // We initialize the table for checking the TS discontinuities
  for (curr_pid = 0; curr_pid < 8193; curr_pid++)
    chan_and_pids.continuity_counter_pid[curr_pid]=-1;

  //We initialise mandatory pid table
  memset (mandatory_pid, 0, sizeof( uint8_t)*MAX_MANDATORY_PID_NUMBER);//we clear it

  //mandatory pids (always sent with all channels)
  //PAT : Program Association Table
  mandatory_pid[0]=1;
  chan_and_pids.asked_pid[0]=PID_ASKED;
  //CAT : Conditional Access Table
  mandatory_pid[1]=1;
  chan_and_pids.asked_pid[1]=PID_ASKED;
  //NIT : Network Information Table
  //It is intended to provide information about the physical network.
  mandatory_pid[16]=1;
  chan_and_pids.asked_pid[16]=PID_ASKED;
  //SDT : Service Description Table
  //the SDT contains data describing the services in the system e.g. names of services, the service provider, etc.
  mandatory_pid[17]=1;
  chan_and_pids.asked_pid[17]=PID_ASKED;
  //EIT : Event Information Table
  //the EIT contains data concerning events or programmes such as event name, start time, duration, etc.
  mandatory_pid[18]=1;
  chan_and_pids.asked_pid[18]=PID_ASKED;
  //TDT : Time and Date Table
  //the TDT gives information relating to the present time and date.
  //This information is given in a separate table due to the frequent updating of this information.
  mandatory_pid[20]=1;
  chan_and_pids.asked_pid[20]=PID_ASKED;

  //PSIP : Program and System Information Protocol
  //Specific to ATSC, this is more or less the equivalent of sdt plus other stuff
  if(tuneparams.fe_type==FE_ATSC)
    chan_and_pids.asked_pid[PSIP_PID]=PID_ASKED;

  /*****************************************************/
  //We open the file descriptors and
  //Set the filters
  /*****************************************************/

  //We fill the asked_pid array
  for (curr_channel = 0; curr_channel < chan_and_pids.number_of_channels; curr_channel++)
  {
    for (curr_pid = 0; curr_pid < chan_and_pids.channels[curr_channel].num_pids; curr_pid++)
    {
      if(chan_and_pids.asked_pid[chan_and_pids.channels[curr_channel].pids[curr_pid]]==PID_NOT_ASKED)
        chan_and_pids.asked_pid[chan_and_pids.channels[curr_channel].pids[curr_pid]]=PID_ASKED;
      chan_and_pids.number_chan_asked_pid[chan_and_pids.channels[curr_channel].pids[curr_pid]]++;
    }
  }

  // we open the file descriptors
  if (create_card_fd (tuneparams.card_dev_path, tuneparams.tuner, chan_and_pids.asked_pid, &fds) < 0)
  {
    set_interrupted(ERROR_GENERIC<<8);
    goto mumudvb_close_goto;
  }

  set_filters(chan_and_pids.asked_pid, &fds);
  fds.pfds=NULL;
  fds.pfdsnum=1;
  //+1 for closing the pfd list, see man poll
  fds.pfds=realloc(fds.pfds,(fds.pfdsnum+1)*sizeof(struct pollfd));
  if (fds.pfds==NULL)
  {
    log_message( log_module, MSG_ERROR,"Problem with realloc : %s file : %s line %d\n",strerror(errno),__FILE__,__LINE__);
    set_interrupted(ERROR_MEMORY<<8);
    goto mumudvb_close_goto;
  }

  //We fill the file descriptor information structure. the first one is irrelevant
  //(file descriptor associated to the DVB card) but we allocate it for consistency
  unicast_vars.fd_info=NULL;
  unicast_vars.fd_info=realloc(unicast_vars.fd_info,(fds.pfdsnum)*sizeof(unicast_fd_info_t));
  if (unicast_vars.fd_info==NULL)
  {
    log_message( log_module, MSG_ERROR,"Problem with realloc : %s file : %s line %d\n",strerror(errno),__FILE__,__LINE__);
    set_interrupted(ERROR_MEMORY<<8);
    goto mumudvb_close_goto;
  }

  //File descriptor for polling the DVB card
  fds.pfds[0].fd = fds.fd_dvr;
  //POLLIN : data available for read
  fds.pfds[0].events = POLLIN | POLLPRI;
  fds.pfds[0].revents = 0;
  fds.pfds[1].fd = 0;
  fds.pfds[1].events = POLLIN | POLLPRI;
  fds.pfds[1].revents = 0;



  /*****************************************************/
  // Init network, we open the sockets
  /*****************************************************/
  if(multicast_vars.multicast)
    for (curr_channel = 0; curr_channel < chan_and_pids.number_of_channels; curr_channel++)
    {
      if(multicast_vars.multicast_ipv4)
	{
	  //See the README for the reason of this option
	  if(multicast_vars.auto_join)
	    chan_and_pids.channels[curr_channel].socketOut4 = makeclientsocket (chan_and_pids.channels[curr_channel].ip4Out, chan_and_pids.channels[curr_channel].portOut, multicast_vars.ttl, multicast_vars.iface4, &chan_and_pids.channels[curr_channel].sOut4);
	  else
	    chan_and_pids.channels[curr_channel].socketOut4 = makesocket (chan_and_pids.channels[curr_channel].ip4Out, chan_and_pids.channels[curr_channel].portOut, multicast_vars.ttl, multicast_vars.iface4, &chan_and_pids.channels[curr_channel].sOut4);
	}
      if(multicast_vars.multicast_ipv6)
	{
	  //See the README for the reason of this option
	  if(multicast_vars.auto_join)
	    chan_and_pids.channels[curr_channel].socketOut6 = makeclientsocket6 (chan_and_pids.channels[curr_channel].ip6Out, chan_and_pids.channels[curr_channel].portOut, multicast_vars.ttl, multicast_vars.iface6, &chan_and_pids.channels[curr_channel].sOut6);
	  else
	    chan_and_pids.channels[curr_channel].socketOut6 = makesocket6 (chan_and_pids.channels[curr_channel].ip6Out, chan_and_pids.channels[curr_channel].portOut, multicast_vars.ttl, multicast_vars.iface6, &chan_and_pids.channels[curr_channel].sOut6);
	}
    }


  //We open the socket for the http unicast if needed and we update the poll structure
  if(unicast_vars.unicast)
  {
    log_message("Unicast: ", MSG_INFO,"We open the Master http socket for address %s:%d\n",unicast_vars.ipOut, unicast_vars.portOut);
    unicast_create_listening_socket(UNICAST_MASTER, -1, unicast_vars.ipOut, unicast_vars.portOut, &unicast_vars.sIn, &unicast_vars.socketIn, &fds, &unicast_vars);
    /** open the unicast listening connections fo the channels */
    for (curr_channel = 0; curr_channel < chan_and_pids.number_of_channels; curr_channel++)
      if(chan_and_pids.channels[curr_channel].unicast_port)
    {
      log_message("Unicast: ", MSG_INFO,"We open the channel %d http socket address %s:%d\n",curr_channel, unicast_vars.ipOut, chan_and_pids.channels[curr_channel].unicast_port);
      unicast_create_listening_socket(UNICAST_LISTEN_CHANNEL, curr_channel, unicast_vars.ipOut,chan_and_pids.channels[curr_channel].unicast_port , &chan_and_pids.channels[curr_channel].sIn, &chan_and_pids.channels[curr_channel].socketIn, &fds, &unicast_vars);
    }
  }


  /*****************************************************/
  // init sap
  /*****************************************************/

  iRet=init_sap(&sap_vars, multicast_vars);
  if(iRet)
  {
    set_interrupted(ERROR_GENERIC<<8);
    goto mumudvb_close_goto;
  }

  /*****************************************************/
  // Information about streamed channels
  /*****************************************************/

  if(autoconf_vars.autoconfiguration!=AUTOCONF_MODE_FULL)
    log_streamed_channels(log_module,
			  chan_and_pids.number_of_channels,
			  chan_and_pids.channels,
			  multicast_vars.multicast_ipv4,
			  multicast_vars.multicast_ipv6,
			  unicast_vars.unicast,
			  unicast_vars.portOut,
			  unicast_vars.ipOut);

  if(autoconf_vars.autoconfiguration)
    log_message("Autoconf: ",MSG_INFO,"Autoconfiguration Start\n");


  //Thread for reading from the DVB card RUNNING
  if(card_buffer.threaded_read)
  {
    pthread_create(&(cardthread), NULL, read_card_thread_func, &cardthreadparams);
    //We alloc the buffers
    card_buffer.write_buffer_size=card_buffer.max_thread_buffer_size*TS_PACKET_SIZE;
    card_buffer.buffer1=malloc(sizeof(unsigned char)*card_buffer.write_buffer_size);
    card_buffer.buffer2=malloc(sizeof(unsigned char)*card_buffer.write_buffer_size);
    card_buffer.actual_read_buffer=1;
    card_buffer.reading_buffer=card_buffer.buffer1;
    card_buffer.writing_buffer=card_buffer.buffer2;
    cardthreadparams.main_waiting=0;
  }else
  {
    //We alloc the buffer
    card_buffer.reading_buffer=malloc(sizeof(unsigned char)*TS_PACKET_SIZE*card_buffer.dvr_buffer_size);
  }


  /******************************************************/
  //We open the dump file if any
  /******************************************************/
  dump_file = NULL;
  if(dump_filename)
  {
    dump_file = fopen (dump_filename, "w");
    if (dump_file == NULL)
    {
      log_message( log_module,  MSG_ERROR, "%s: %s\n",
                  dump_filename, strerror (errno));
      free(dump_filename);
    }
  }
  mlockall(MCL_CURRENT | MCL_FUTURE);
  /******************************************************/
  //Main loop where we get the packets and send them
  /******************************************************/
  int poll_ret;
  /**Buffer containing one packet*/
  unsigned char *actual_ts_packet;
  while (!get_interrupted())
  {
    if(card_buffer.threaded_read)
    {
      if(!card_buffer.bytes_in_write_buffer && !cardthreadparams.unicast_data)
      {
	pthread_mutex_lock(&cardthreadparams.carddatamutex);
        cardthreadparams.main_waiting=1;
        pthread_cond_wait(&cardthreadparams.threadcond,&cardthreadparams.carddatamutex);
	//pthread_mutex_lock(&cardthreadparams.carddatamutex);
        cardthreadparams.main_waiting=0;
      }
      else
	pthread_mutex_lock(&cardthreadparams.carddatamutex);

      if(card_buffer.bytes_in_write_buffer)
      {
	if(card_buffer.actual_read_buffer==1)
	{
	  card_buffer.reading_buffer=card_buffer.buffer2;
	  card_buffer.writing_buffer=card_buffer.buffer1;
	  card_buffer.actual_read_buffer=2;
	}
	else
	{
	  card_buffer.reading_buffer=card_buffer.buffer1;
	  card_buffer.writing_buffer=card_buffer.buffer2;
	  card_buffer.actual_read_buffer=1;
	}
	card_buffer.bytes_read=card_buffer.bytes_in_write_buffer;
	card_buffer.bytes_in_write_buffer=0;
      }
      pthread_mutex_unlock(&cardthreadparams.carddatamutex);
      if(cardthreadparams.unicast_data)
      {
	iRet=unicast_handle_fd_event(&unicast_vars, &fds, chan_and_pids.channels, chan_and_pids.number_of_channels, &strengthparams, &autoconf_vars, cam_vars_ptr, scam_vars_ptr);
	if(iRet)
	{
	  set_interrupted(iRet);
	  continue;
	}
	pthread_mutex_lock(&cardthreadparams.carddatamutex);
	cardthreadparams.unicast_data=0;
	pthread_mutex_unlock(&cardthreadparams.carddatamutex);

      }
    }
    else
    {
      /* Poll the open file descriptors : we wait for data*/
      poll_ret=mumudvb_poll(&fds);
      if(poll_ret)
      {
	set_interrupted(poll_ret);
	continue;
      }
      /**************************************************************/
      /* UNICAST HTTP                                               */
      /**************************************************************/
      if((!(fds.pfds[0].revents&POLLIN)) && (!(fds.pfds[0].revents&POLLPRI))) //Priority to the DVB packets so if there is dvb packets and something else, we look first to dvb packets
      {
	iRet=unicast_handle_fd_event(&unicast_vars, &fds, chan_and_pids.channels, chan_and_pids.number_of_channels, &strengthparams, &autoconf_vars, cam_vars_ptr, scam_vars_ptr);
	if(iRet)
	  set_interrupted(iRet);
	//no DVB packet, we continue
	continue;
      }
      /**************************************************************/
      /* END OF UNICAST HTTP                                        */
      /**************************************************************/

      if((card_buffer.bytes_read=card_read(fds.fd_dvr,  card_buffer.reading_buffer, &card_buffer))==0)
	continue;
    }

    if(card_buffer.dvr_buffer_size!=1 && stats_infos.show_buffer_stats)
    {
      stats_infos.stats_num_packets_received+=(int) card_buffer.bytes_read/TS_PACKET_SIZE;
      stats_infos.stats_num_reads++;
    }

    for(card_buffer.read_buff_pos=0;
	(card_buffer.read_buff_pos+TS_PACKET_SIZE)<=card_buffer.bytes_read;
	card_buffer.read_buff_pos+=TS_PACKET_SIZE)//we loop on the subpackets
    {
      actual_ts_packet=card_buffer.reading_buffer+card_buffer.read_buff_pos;

      //If the user asked to dump the streams it's here tath it should be done
      if(dump_file)
        if(fwrite(actual_ts_packet,sizeof(unsigned char),TS_PACKET_SIZE,dump_file)<TS_PACKET_SIZE)
          log_message( log_module,MSG_WARN,"Error while writing the dump : %s", strerror(errno));

      // Test if the error bit is set in the TS packet received
      if ((actual_ts_packet[1] & 0x80) == 0x80)
      {
            log_message( log_module, MSG_FLOOD,"Error bit set in TS packet!\n");
            // Test if we discard the packets with error bit set
            if (chan_and_pids.filter_transport_error>0) continue;
      }

      // Get the PID of the received TS packet
      pid = ((actual_ts_packet[1] & 0x1f) << 8) | (actual_ts_packet[2]);

      // Check the continuity
      if(chan_and_pids.check_cc)
      {
        continuity_counter=actual_ts_packet[3] & 0x0f;
        if (chan_and_pids.continuity_counter_pid[pid]!=-1 && chan_and_pids.continuity_counter_pid[pid]!=continuity_counter && ((chan_and_pids.continuity_counter_pid[pid]+1) & 0x0f)!=continuity_counter)
          strengthparams.ts_discontinuities++;
        chan_and_pids.continuity_counter_pid[pid]=continuity_counter;
      }

      //Software filtering in case the card doesn't have hardware filtering
      if(chan_and_pids.asked_pid[8192]==PID_NOT_ASKED && chan_and_pids.asked_pid[pid]==PID_NOT_ASKED)
        continue;

      ScramblingControl = (actual_ts_packet[3] & 0xc0) >> 6;
      /* 0 = Not scrambled
         1 = Reserved for future use
         2 = Scrambled with even key
         3 = Scrambled with odd key*/

      /******************************************************/
      //   AUTOCONFIGURATION PART
      /******************************************************/
      if(!ScramblingControl &&  autoconf_vars.autoconfiguration)
      {
        iRet = autoconf_new_packet(pid, actual_ts_packet, &autoconf_vars,  &fds, &chan_and_pids, &tuneparams, &multicast_vars, &unicast_vars, server_id, scam_vars_ptr);
        if(iRet)
          set_interrupted(iRet);
      }
      if(autoconf_vars.autoconfiguration)
        continue;

      /******************************************************/
      //   AUTOCONFIGURATION PART FINISHED
      /******************************************************/
#ifdef ENABLE_SCAM_SUPPORT
      /******************************************************/
      //   SCAM PMT GET PART in case of no autoconf
      /******************************************************/
      if(!ScramblingControl &&  scam_vars.need_pmt_get)
      {
        scam_new_packet(pid, actual_ts_packet, &scam_vars, chan_and_pids.channels);
      }
      if(scam_vars.need_pmt_get)
        continue;

      /******************************************************/
      //   SCAM PMT GET PART FINISHED
      /******************************************************/
      if(!scam_threads_started) {
        for (curr_channel = 0; curr_channel < chan_and_pids.number_of_channels; curr_channel++) {
          if (chan_and_pids.channels[curr_channel].scam_support && scam_vars.scam_support)
            set_interrupted(scam_channel_start(&chan_and_pids.channels[curr_channel]));
        }
        scam_threads_started=1;
      }
#endif
      /******************************************************/
      //Pat rewrite
      /******************************************************/
      if( (pid == 0) && //This is a PAT PID
           rewrite_vars.rewrite_pat == OPTION_ON ) //AND we asked for rewrite
      {
        pat_rewrite_new_global_packet(actual_ts_packet, &rewrite_vars);
      }
      /******************************************************/
      //SDT rewrite
      /******************************************************/
      if( (pid == 17) && //This is a SDT PID
           rewrite_vars.rewrite_sdt == OPTION_ON ) //AND we asked for rewrite
	   {
	     //we check the new packet and if it's fully updated we set the skip to 0
	     if(sdt_rewrite_new_global_packet(actual_ts_packet, &rewrite_vars)==1)
	     {
	       log_message( log_module, MSG_DETAIL,"The SDT version changed, we force the update of all the channels.\n");
	       pthread_mutex_lock(&chan_and_pids.lock);
	       for (curr_channel = 0; curr_channel < chan_and_pids.number_of_channels; curr_channel++)
	         chan_and_pids.channels[curr_channel].sdt_rewrite_skip=0;
	       pthread_mutex_unlock(&chan_and_pids.lock);
	     }
	   }
      /******************************************************/
      //EIT rewrite
      /******************************************************/
		if( (pid == 18) && //This is an EIT PID
			 rewrite_vars.rewrite_eit == OPTION_ON ) //AND we asked for rewrite
	   {
	     eit_rewrite_new_global_packet(actual_ts_packet, &rewrite_vars);
	   }


      /******************************************************/
      //for each channel we'll look if we must send this PID
      /******************************************************/
      pthread_mutex_lock(&chan_and_pids.lock);
      for (curr_channel = 0; curr_channel < chan_and_pids.number_of_channels; curr_channel++)
      {
	//we'll see if we must send this pid for this channel
        send_packet=0;

	//If it's a mandatory pid we send it
        if((pid<MAX_MANDATORY_PID_NUMBER) && (mandatory_pid[pid]==1))
          send_packet=1;
        if ((pid == PSIP_PID) && (tuneparams.fe_type==FE_ATSC))
          send_packet=1;


	//if it isn't mandatory wee see if it is in the channel list
        if(!send_packet)
          for (curr_pid = 0; (curr_pid < chan_and_pids.channels[curr_channel].num_pids)&& !send_packet; curr_pid++)
            if ((chan_and_pids.channels[curr_channel].pids[curr_pid] == pid) || (chan_and_pids.channels[curr_channel].pids[curr_pid] == 8192)) //We can stream whole transponder using 8192
        {
          send_packet=1;
          //avoid sending of scrambled channels if we asked to
#ifdef ENABLE_SCAM_SUPPORT
          if(chan_and_pids.dont_send_scrambled && (ScramblingControl>0)&& (pid != chan_and_pids.channels[curr_channel].pmt_pid)&& (!chan_and_pids.channels[curr_channel].scam_support) && (!scam_vars.scam_support))
            send_packet=0;
#else
          if(chan_and_pids.dont_send_scrambled && (ScramblingControl>0)&& (pid != chan_and_pids.channels[curr_channel].pmt_pid) )
            send_packet=0;
#endif

#ifdef ENABLE_SCAM_SUPPORT
          if(!chan_and_pids.channels[curr_channel].scam_support || !scam_vars.scam_support || !chan_and_pids.channels[curr_channel].got_cw_started)
#endif
            if ((ScramblingControl>0) && (pid != chan_and_pids.channels[curr_channel].pmt_pid) )
              chan_and_pids.channels[curr_channel].num_scrambled_packets++;

          //check if the PID is scrambled for determining its state
          if (ScramblingControl>0) chan_and_pids.channels[curr_channel].pids_num_scrambled_packets[curr_pid]++;

          //we don't count the PMT pid for up channels
          if (pid != chan_and_pids.channels[curr_channel].pmt_pid)
            chan_and_pids.channels[curr_channel].num_packet++;
        }

        /******************************************************/
	//cam support
	// If we send the packet, we look if it's a cam pmt pid
        /******************************************************/
#ifdef ENABLE_CAM_SUPPORT
        if((cam_vars.cam_support && send_packet==1) &&  //no need to check paquets we don't send
            cam_vars.ca_resource_connected &&
            ((now-cam_vars.cam_pmt_send_time)>=cam_vars.cam_interval_pmt_send ))
        {
          if(cam_new_packet(pid, curr_channel, actual_ts_packet, cam_vars_ptr, &chan_and_pids.channels[curr_channel]))
            cam_vars.cam_pmt_send_time=now; //A packet was sent to the CAM
        }
#endif

        /******************************************************/
	//scam support
	// sending capmt to oscam
        /******************************************************/
#ifdef ENABLE_SCAM_SUPPORT
		if (scam_vars.scam_support &&(chan_and_pids.channels[curr_channel].need_scam_ask==CAM_NEED_ASK))
		{ 
				if (chan_and_pids.channels[curr_channel].scam_support && chan_and_pids.channels[curr_channel].pmt_packet->len_full != 0 ) {								
					  iRet=scam_send_capmt(&chan_and_pids.channels[curr_channel],tuneparams.card);
					  if(iRet)
					  {
						set_interrupted(ERROR_GENERIC<<8);
						goto mumudvb_close_goto;
					  }
				}
				chan_and_pids.channels[curr_channel].need_scam_ask=CAM_ASKED;
		}
#endif

        /******************************************************/
	//PMT follow (ie we check if the pids announced in the PMT changed)
        /******************************************************/
        if( (autoconf_vars.autoconf_pid_update) &&
             (send_packet==1) && //no need to check paquets we don't send
             (chan_and_pids.channels[curr_channel].autoconfigurated) && //only channels whose pids where detected by autoconfiguration (we don't erase "manual" channels)
             (chan_and_pids.channels[curr_channel].pmt_pid==pid) &&     //And we see the PMT
             pid)
        {
          autoconf_pmt_follow( actual_ts_packet, &fds, &chan_and_pids.channels[curr_channel], tuneparams.card_dev_path, tuneparams.tuner, &chan_and_pids );
        }
        /******************************************************/
        //PMT follow for the cam for  non autoconfigurated channels.
        // This is a PMT update forced for the CAM in case of no autoconfiguration
        /******************************************************/
#ifdef ENABLE_CAM_SUPPORT
        if((cam_vars.cam_pmt_follow) &&
           (chan_and_pids.channels[curr_channel].need_cam_ask==CAM_ASKED) &&
           (send_packet==1) && //no need to check paquets we don't send
           (!chan_and_pids.channels[curr_channel].autoconfigurated) && //the check is for the non autoconfigurated channels
           (chan_and_pids.channels[curr_channel].pmt_pid==pid) &&     //And we see the PMT
            pid)
        {
          cam_pmt_follow( actual_ts_packet, &chan_and_pids.channels[curr_channel] );
        }
#endif
        /******************************************************/
        //Rewrite PAT
        /******************************************************/
        if((send_packet==1) && //no need to check paquets we don't send
            (pid == 0) && //This is a PAT PID
            rewrite_vars.rewrite_pat == OPTION_ON )  //AND we asked for rewrite
          send_packet=pat_rewrite_new_channel_packet(actual_ts_packet, &rewrite_vars, &chan_and_pids.channels[curr_channel], curr_channel);

        /******************************************************/
        //Rewrite SDT
        /******************************************************/
        if((send_packet==1) && //no need to check paquets we don't send
            (pid == 17) && //This is a SDT PID
            rewrite_vars.rewrite_sdt == OPTION_ON &&  //AND we asked for rewrite
            !chan_and_pids.channels[curr_channel].sdt_rewrite_skip ) //AND the generation was successful
          send_packet=sdt_rewrite_new_channel_packet(actual_ts_packet, &rewrite_vars, &chan_and_pids.channels[curr_channel], curr_channel);

        /******************************************************/
        //Rewrite EIT
        /******************************************************/
        if((send_packet==1) &&//no need to check paquets we don't send
           (pid == 18) && //This is a EIT PID
            (chan_and_pids.channels[curr_channel].service_id) && //we have the service_id
            rewrite_vars.rewrite_eit == OPTION_ON) //AND we asked for EIT sorting
        {
          eit_rewrite_new_channel_packet(actual_ts_packet, &rewrite_vars, &chan_and_pids.channels[curr_channel],
        		  &multicast_vars, &unicast_vars, scam_vars_ptr ,&chan_and_pids,&fds);
          send_packet=0; //for EIT it is sent by the rewrite function itself
        }

        /******************************************************/
        // Test if PSI tables filtering is activated
        /******************************************************/
        if (send_packet==1 && chan_and_pids.psi_tables_filtering>0 && pid<32)
        {
           // Keep only PAT and CAT
           if (chan_and_pids.psi_tables_filtering==1 && pid>1) send_packet=0;
           // Keep only PAT
           if (chan_and_pids.psi_tables_filtering==2 && pid>0) send_packet=0;
        }
        mumudvb_channel_t *channel = &chan_and_pids.channels[curr_channel];
        /******************************************************/
        //Ok we must send this packet,
        // we add it to the channel buffer
        /******************************************************/
        if(send_packet==1)
        {
#ifdef ENABLE_SCAM_SUPPORT
		      if (channel->scam_support && scam_vars.scam_support) {
					pthread_mutex_lock(&channel->ring_buf->lock);
					memcpy(channel->ring_buf->data[channel->ring_buf->write_idx], actual_ts_packet, TS_PACKET_SIZE);

					channel->ring_buf->data[channel->ring_buf->write_idx][1] =
					  (channel->ring_buf->data[channel->ring_buf->write_idx][1] & 0xe0) | hi_mappids[pid];
					channel->ring_buf->data[channel->ring_buf->write_idx][2] = lo_mappids[pid];
					now_time=get_time();
					channel->ring_buf->time_send[channel->ring_buf->write_idx]=now_time + channel->send_delay;
					channel->ring_buf->time_decsa[channel->ring_buf->write_idx]=now_time + channel->decsa_delay;
					++channel->ring_buf->write_idx;
					channel->ring_buf->write_idx&=(channel->ring_buffer_size -1);

				    ++channel->ring_buf->to_descramble;

				    pthread_mutex_unlock(&channel->ring_buf->lock);
			  }
			else
#endif
				{

				// we fill the channel buffer
		      memcpy(channel->buf + channel->nb_bytes, actual_ts_packet, TS_PACKET_SIZE);


		      channel->buf[channel->nb_bytes + 1] =
		          (channel->buf[channel->nb_bytes + 1] & 0xe0) | hi_mappids[pid];
		      channel->buf[channel->nb_bytes + 2] = lo_mappids[pid];

		      channel->nb_bytes += TS_PACKET_SIZE;
		      //The buffer is full, we send it
		      if ((!multicast_vars.rtp_header && ((channel->nb_bytes + TS_PACKET_SIZE) > MAX_UDP_SIZE))
			||(multicast_vars.rtp_header && ((channel->nb_bytes + RTP_HEADER_LEN + TS_PACKET_SIZE) > MAX_UDP_SIZE)))
		      {
				now_time=get_time();
				send_func(&chan_and_pids.channels[curr_channel], now_time, &unicast_vars, &multicast_vars, &chan_and_pids, &fds);
		      }

			}


		}
      }
      pthread_mutex_unlock(&chan_and_pids.lock);
    }
  }
  /******************************************************/
  //End of main loop
  /******************************************************/
  if(dump_file)
    fclose(dump_file);
  gettimeofday (&tv, (struct timezone *) NULL);
  log_message( log_module,  MSG_INFO,
               "End of streaming. We streamed during %ldd %ld:%02ld:%02ld\n",(tv.tv_sec - real_start_time )/86400,((tv.tv_sec - real_start_time) % 86400 )/3600,((tv.tv_sec - real_start_time) % 3600)/60,(tv.tv_sec - real_start_time) %60 );

  if(card_buffer.partial_packet_number)
    log_message( log_module,  MSG_INFO,
                 "We received %d partial packets :-( \n",card_buffer.partial_packet_number );
  if(card_buffer.partial_packet_number)
    log_message( log_module,  MSG_INFO,
                 "We have got %d overflow errors\n",card_buffer.overflow_number );
mumudvb_close_goto:
  //If the thread is not started, we don't send the unexisting address of monitor_thread_params
<<<<<<< HEAD
  return mumudvb_close(monitorthread == 0 ? NULL:&monitor_thread_params , &unicast_vars, &tuneparams.strengththreadshutdown, cam_vars_ptr, scam_vars_ptr, filename_channels_not_streamed, filename_channels_streamed, filename_pid, &card_buffer, Interrupted);
=======
  return mumudvb_close(monitorthread == 0 ? NULL:&monitor_thread_params , &unicast_vars, &tuneparams.strengththreadshutdown, cam_vars_ptr, scam_vars_ptr, filename_channels_not_streamed, filename_channels_streamed, filename_pid, get_interrupted());
>>>>>>> f3c078de

}

/** @brief Clean closing and freeing
 *
 *
 */
<<<<<<< HEAD
int mumudvb_close(monitor_parameters_t *monitor_thread_params, unicast_parameters_t *unicast_vars, int *strengththreadshutdown, void *cam_vars_v, void *scam_vars_v, char *filename_channels_not_streamed, char *filename_channels_streamed, char *filename_pid, card_buffer_t *card_buffer, int Interrupted)
=======
int mumudvb_close(monitor_parameters_t *monitor_thread_params, unicast_parameters_t *unicast_vars, volatile int *strengththreadshutdown, void *cam_vars_v, void *scam_vars_v, char *filename_channels_not_streamed, char *filename_channels_streamed, char *filename_pid, int Interrupted)
>>>>>>> f3c078de
{

  int curr_channel;
  int iRet;

  if(!card_buffer->threaded_read)
    free(card_buffer->reading_buffer);

  #ifndef ENABLE_CAM_SUPPORT
   (void) cam_vars_v; //to make compiler happy
  #else
  cam_parameters_t *cam_vars=(cam_parameters_t *)cam_vars_v;
  #endif

  #ifndef ENABLE_SCAM_SUPPORT
   (void) scam_vars_v; //to make compiler happy
  #else
  scam_parameters_t *scam_vars=(scam_parameters_t *)scam_vars_v;
  #endif
  if (Interrupted)
  {
    if(Interrupted< (1<<8)) //we check if it's a signal or a mumudvb error
      log_message( log_module,  MSG_INFO, "Caught signal %d - closing cleanly.\n",
                   Interrupted);
    else
      log_message( log_module,  MSG_INFO, "Closing cleanly. Error %d\n",Interrupted>>8);
  }
  struct timespec ts;

  if(signalpowerthread)
  {
    log_message(log_module,MSG_DEBUG,"Signal/power Thread closing\n");
    *strengththreadshutdown=1;
#ifndef __UCLIBC__
    clock_gettime(CLOCK_REALTIME, &ts);
    ts.tv_sec += 5;
    iRet=pthread_timedjoin_np(signalpowerthread, NULL, &ts);
#else
    iRet=pthread_join(signalpowerthread, NULL);
#endif
    if(iRet)
      log_message(log_module,MSG_WARN,"Signal/power Thread badly closed: %s\n", strerror(iRet));

  }
  if(cardthreadparams.thread_running)
  {
    log_message(log_module,MSG_DEBUG,"Card reading Thread closing\n");
    cardthreadparams.threadshutdown=1;
    pthread_mutex_destroy(&cardthreadparams.carddatamutex);
    pthread_cond_destroy(&cardthreadparams.threadcond);
  }
  //We shutdown the monitoring thread
  if(monitorthread)
  {
    log_message(log_module,MSG_DEBUG,"Monitor Thread closing\n");
    monitor_thread_params->threadshutdown=1;
#ifndef __UCLIBC__
    clock_gettime(CLOCK_REALTIME, &ts);
    ts.tv_sec += 5;
    iRet=pthread_timedjoin_np(monitorthread, NULL, &ts);
#else
    iRet=pthread_join(monitorthread, NULL);
#endif
    if(iRet)
      log_message(log_module,MSG_WARN,"Monitor Thread badly closed: %s\n", strerror(iRet));
  }

  for (curr_channel = 0; curr_channel < chan_and_pids.number_of_channels; curr_channel++)
  {
#ifdef ENABLE_TRANSCODING
    transcode_request_thread_end(chan_and_pids.channels[curr_channel].transcode_handle);
#endif
    if(chan_and_pids.channels[curr_channel].socketOut4>0)
      close (chan_and_pids.channels[curr_channel].socketOut4);
    if(chan_and_pids.channels[curr_channel].socketOut6>0)
      close (chan_and_pids.channels[curr_channel].socketOut6);
    if(chan_and_pids.channels[curr_channel].socketIn>0)
      close (chan_and_pids.channels[curr_channel].socketIn);
      //Free the channel structures
    if(chan_and_pids.channels[curr_channel].pmt_packet)
      free(chan_and_pids.channels[curr_channel].pmt_packet);
    chan_and_pids.channels[curr_channel].pmt_packet=NULL;


#ifdef ENABLE_SCAM_SUPPORT
	if (chan_and_pids.channels[curr_channel].scam_support && scam_vars->scam_support) {
		scam_channel_stop(&chan_and_pids.channels[curr_channel]);
	}
#endif



  }

#ifdef ENABLE_TRANSCODING
    /* End transcoding and clear transcode options */
    for (curr_channel = 0; curr_channel < chan_and_pids.number_of_channels; curr_channel++)
    {
        transcode_wait_thread_end(chan_and_pids.channels[curr_channel].transcode_handle);
        free_transcode_options(&chan_and_pids.channels[curr_channel].transcode_options);
    }
    free_transcode_options(&global_transcode_opt);
#endif
  // we close the file descriptors
  close_card_fd (fds);

  //We close the unicast connections and free the clients
  unicast_freeing(unicast_vars, chan_and_pids.channels);

#ifdef ENABLE_CAM_SUPPORT
  if(cam_vars->cam_support)
  {
    // stop CAM operation
    cam_stop(cam_vars);
    // delete cam_info file
    if (remove (cam_vars->filename_cam_info))
    {
      log_message( log_module,  MSG_WARN,
                   "%s: %s\n",
                   cam_vars->filename_cam_info, strerror (errno));
    }
    mumu_free_string(&cam_vars->cam_menulist_str);
  }
  mumu_free_string(&cam_vars->cam_menu_string);
#endif
#ifdef ENABLE_SCAM_SUPPORT
  if(scam_vars->scam_support)
  {
	scam_getcw_stop(scam_vars);
  }
#endif

  //autoconf variables freeing
  autoconf_freeing(&autoconf_vars);

  //sap variables freeing
  if(monitor_thread_params && monitor_thread_params->sap_vars->sap_messages4)
    free(monitor_thread_params->sap_vars->sap_messages4);
  if(monitor_thread_params && monitor_thread_params->sap_vars->sap_messages6)
    free(monitor_thread_params->sap_vars->sap_messages6);

  //Pat rewrite freeing
  if(rewrite_vars.full_pat)
    free(rewrite_vars.full_pat);

  //SDT rewrite freeing
  if(rewrite_vars.full_sdt)
    free(rewrite_vars.full_sdt);

  if (strlen(filename_channels_streamed) && (write_streamed_channels)&&remove (filename_channels_streamed))
  {
    log_message( log_module,  MSG_WARN,
                 "%s: %s\n",
                 filename_channels_streamed, strerror (errno));
    exit(ERROR_DEL_FILE);
  }

  if (strlen(filename_channels_not_streamed) && (write_streamed_channels)&&remove (filename_channels_not_streamed))
  {
    log_message( log_module,  MSG_WARN,
                 "%s: %s\n",
                 filename_channels_not_streamed, strerror (errno));
    exit(ERROR_DEL_FILE);
  }


  if (!no_daemon)
  {
    if (remove (filename_pid))
    {
      log_message( log_module,  MSG_INFO, "%s: %s\n",
                   filename_pid, strerror (errno));
      exit(ERROR_DEL_FILE);
    }
  }


  /*free the file descriptors*/
  if(fds.pfds)
    free(fds.pfds);
  fds.pfds=NULL;
  if(unicast_vars->fd_info)
    free(unicast_vars->fd_info);
  unicast_vars->fd_info=NULL;

//   plop if(temp_buffer_from_dvr)
//       free(temp_buffer_from_dvr);

  // Format ExitCode (normal exit)
  int ExitCode;
  if(Interrupted<(1<<8))
    ExitCode=0;
  else
    ExitCode=Interrupted>>8;

  // Show in log that we are stopping
  log_message( log_module,  MSG_INFO,"========== MuMuDVB version %s is stopping with ExitCode %d ==========",VERSION,ExitCode);

  // Freeing log ressources
  if(log_params.log_file)
  {
    fclose(log_params.log_file);
    free(log_params.log_file_path);
  }
  if(log_params.log_header!=NULL)
      free(log_params.log_header);
  munlockall();

  // End
  return(ExitCode);

}

/******************************************************
 * Signal Handler Function
 *
 * This function is called periodically 
 *  It checks for the tuning timeouts
 *
 * This function also catches SIGPIPE, SIGUSR1, SIGUSR2 and SIGHUP
 *
 ******************************************************/
static void SignalHandler (int signum)
{
  if (signum == SIGALRM && !get_interrupted())
  {
    if (card_tuned && !*card_tuned)
    {
      log_message( log_module,  MSG_INFO,
                   "Card not tuned after timeout - exiting\n");
      exit(ERROR_TUNE);
    }
  }
  else if (signum == SIGUSR1 || signum == SIGUSR2 || signum == SIGHUP)
  {
    received_signal=signum;
  }
  else if (signum != SIGPIPE)
  {
    set_interrupted(signum);
  }
  signal (signum, SignalHandler);
}





void *monitor_func(void* arg)
{
  monitor_parameters_t  *params;
  params= (monitor_parameters_t  *) arg;
  int i,curr_channel;
  struct timeval tv;
  double monitor_now;
  double monitor_start;
  double last_updown_check=0;
  double last_flush_time = 0;
  double time_no_diff=0;
  int num_big_buffer_show=0;
  int autoconf;

  gettimeofday (&tv, (struct timezone *) NULL);
  monitor_start = tv.tv_sec + tv.tv_usec/1000000;
  monitor_now = monitor_start;
#ifdef ENABLE_SCAM_SUPPORT	
  struct scam_parameters_t *scam_vars;
  scam_vars=(struct scam_parameters_t *) params->scam_vars_v;
#endif	
  while(!params->threadshutdown)
  {
    gettimeofday (&tv, (struct timezone *) NULL);
    monitor_now =  tv.tv_sec + tv.tv_usec/1000000 -monitor_start;
    now = tv.tv_sec - real_start_time;

    /*******************************************/
    /* We deal with the received signals       */
    /*******************************************/
    if (received_signal == SIGUSR1) //Display signal strength
    {
      params->tuneparams->display_strenght = params->tuneparams->display_strenght ? 0 : 1;
      received_signal = 0;
    }
    else if (received_signal == SIGUSR2) //Display traffic
    {
      params->stats_infos->show_traffic = params->stats_infos->show_traffic ? 0 : 1;
      if(params->stats_infos->show_traffic)
        log_message( log_module, MSG_INFO,"The traffic will be shown every %d seconds\n",params->stats_infos->show_traffic_interval);
      else
        log_message( log_module, MSG_INFO,"The traffic will not be shown anymore\n");
      received_signal = 0;
    }
    else if (received_signal == SIGHUP) //Sync logs
    {
      log_message( log_module, MSG_DEBUG,"Syncing logs\n");
      sync_logs();
      received_signal = 0;
    }

    /*autoconfiguration*/
    pthread_mutex_lock(&params->autoconf_vars->lock);
    pthread_mutex_lock(&params->chan_and_pids->lock);

    /*We check if we reached the autoconfiguration timeout*/
    if(params->autoconf_vars->autoconfiguration)
    {
      int iRet;
      iRet = autoconf_poll(now, params->autoconf_vars, params->chan_and_pids, params->tuneparams, params->multicast_vars, &fds, params->unicast_vars, params->server_id, params->scam_vars_v);

      if(iRet)
        set_interrupted(iRet);
    }
    autoconf=params->autoconf_vars->autoconfiguration;//to reduce the lock range
    //this value is not going from null values to non zero values due to the sequencial implementation of autoconfiguration

    pthread_mutex_unlock(&params->autoconf_vars->lock);

    if(!autoconf)
    {
      /*we are not doing autoconfiguration we can do something else*/
      /*sap announces*/
      sap_poll(params->sap_vars,params->chan_and_pids->number_of_channels,params->chan_and_pids->channels,*params->multicast_vars, (long)monitor_now);



    /*******************************************/
    /* compute the bandwith occupied by        */
    /* each channel                            */
    /*******************************************/
    float time_interval;
    if(!params->stats_infos->compute_traffic_time)
      params->stats_infos->compute_traffic_time=monitor_now;
    if((monitor_now-params->stats_infos->compute_traffic_time)>=params->stats_infos->compute_traffic_interval)
    {
      time_interval=monitor_now-params->stats_infos->compute_traffic_time;
      params->stats_infos->compute_traffic_time=monitor_now;
      for (curr_channel = 0; curr_channel < params->chan_and_pids->number_of_channels; curr_channel++)
      {
        if (time_interval!=0)
          params->chan_and_pids->channels[curr_channel].traffic=((float)params->chan_and_pids->channels[curr_channel].sent_data)/time_interval*1/1000;
        else
          params->chan_and_pids->channels[curr_channel].traffic=0;
        params->chan_and_pids->channels[curr_channel].sent_data=0;
      }
    }

    /*******************************************/
    /*show the bandwith measurement            */
    /*******************************************/
    if(params->stats_infos->show_traffic)
    {
      show_traffic(log_module,monitor_now, params->stats_infos->show_traffic_interval, params->chan_and_pids);
    }


    /*******************************************/
    /* Show the statistics for the big buffer  */
    /*******************************************/
    if(params->stats_infos->show_buffer_stats)
    {
      if(!params->stats_infos->show_buffer_stats_time)
        params->stats_infos->show_buffer_stats_time=monitor_now;
      if((monitor_now-params->stats_infos->show_buffer_stats_time)>=params->stats_infos->show_buffer_stats_interval)
      {
        params->stats_infos->show_buffer_stats_time=monitor_now;
        if (params->stats_infos->stats_num_reads!=0)
          log_message( log_module,  MSG_DETAIL, "Average packets in the buffer %d\n", params->stats_infos->stats_num_packets_received/params->stats_infos->stats_num_reads);
        else
          log_message( log_module,  MSG_DETAIL, "Average packets in the buffer cannot be calculated - No packets read!\n");
        params->stats_infos->stats_num_packets_received=0;
        params->stats_infos->stats_num_reads=0;
        num_big_buffer_show++;
        if(num_big_buffer_show==10)
          params->stats_infos->show_buffer_stats=0;
      }
    }

    /*******************************************/
    /* Periodically flush the logs if asked  */
    /*******************************************/
    if((log_params.log_file) && (log_params.log_flush_interval !=-1))
    {
      if(!last_flush_time)
      {
        last_flush_time=monitor_now;
        fflush(log_params.log_file);
      }
      if((monitor_now-last_flush_time)>=log_params.log_flush_interval)
      {
        log_message( log_module,  MSG_FLOOD, "Flushing logs\n");
        fflush(log_params.log_file);
        last_flush_time=monitor_now;
      }
    }

    /*******************************************/
    /* Check if the chanel scrambling state    */
    /* has changed                             */
    /*******************************************/
    // Current thresholds for calculation
    // (<2%) FULLY_UNSCRAMBLED
    // (5%<=ratio<=75%) PARTIALLY_UNSCRAMBLED
    // (>80%) HIGHLY_SCRAMBLED
    // The gap is an hysteresis to avoid excessive jumping between states
    for (curr_channel = 0; curr_channel < params->chan_and_pids->number_of_channels; curr_channel++)
    {
      mumudvb_channel_t *current;
      current=&params->chan_and_pids->channels[curr_channel];
      /* Calcultation of the ratio (percentage) of scrambled packets received*/
      if (current->num_packet >0 && current->num_scrambled_packets>10)
        current->ratio_scrambled = (int)(current->num_scrambled_packets*100/(current->num_packet));
      else
        current->ratio_scrambled = 0;

      /* Test if we have only unscrambled packets (<2%) - scrambled_channel=FULLY_UNSCRAMBLED : fully unscrambled*/
      if ((current->ratio_scrambled < 2) && (current->scrambled_channel != FULLY_UNSCRAMBLED))
      {
        log_message( log_module,  MSG_INFO,
                      "Channel \"%s\" is now fully unscrambled (%d%% of scrambled packets). Card %d\n",
                      current->name, current->ratio_scrambled, params->tuneparams->card);
        current->scrambled_channel = FULLY_UNSCRAMBLED;// update
      }
      /* Test if we have partiallay unscrambled packets (5%<=ratio<=75%) - scrambled_channel=PARTIALLY_UNSCRAMBLED : partially unscrambled*/
      if ((current->ratio_scrambled >= 5) && (current->ratio_scrambled <= 75) && (current->scrambled_channel != PARTIALLY_UNSCRAMBLED))
      {
        log_message( log_module,  MSG_INFO,
                      "Channel \"%s\" is now partially unscrambled (%d%% of scrambled packets). Card %d\n",
                      current->name, current->ratio_scrambled, params->tuneparams->card);
        current->scrambled_channel = PARTIALLY_UNSCRAMBLED;// update
      }
      /* Test if we have nearly only scrambled packets (>80%) - scrambled_channel=HIGHLY_SCRAMBLED : highly scrambled*/
      if ((current->ratio_scrambled > 80) && current->scrambled_channel != HIGHLY_SCRAMBLED)
      {
        log_message( log_module,  MSG_INFO,
                      "Channel \"%s\" is now higly scrambled (%d%% of scrambled packets). Card %d\n",
                      current->name, current->ratio_scrambled, params->tuneparams->card);
        current->scrambled_channel = HIGHLY_SCRAMBLED;// update
      }
      /* Check the PID scrambling state */
	  int curr_pid;
      for (curr_pid = 0; curr_pid < current->num_pids; curr_pid++)
      {
        if (current->pids_num_scrambled_packets[curr_pid]>0)
            current->pids_scrambled[curr_pid]=1;
        else
            current->pids_scrambled[curr_pid]=0;
        current->pids_num_scrambled_packets[curr_pid]=0;
      }
    }







    /*******************************************/
    /* Check if the channel stream state       */
    /* has changed                             */
    /*******************************************/
    if(last_updown_check)
    {
      /* Check if the channel stream state has changed*/
      for (curr_channel = 0; curr_channel < params->chan_and_pids->number_of_channels; curr_channel++)
      {
        mumudvb_channel_t *current;
        current=&params->chan_and_pids->channels[curr_channel];
        double packets_per_sec;
        int num_scrambled;
        if(params->chan_and_pids->dont_send_scrambled)
          num_scrambled=current->num_scrambled_packets;
        else
			  num_scrambled=0;
        if (monitor_now>last_updown_check)

	  		#ifdef ENABLE_SCAM_SUPPORT
	  		if (current->scam_support && scam_vars->scam_support)
		  		packets_per_sec=((double)current->num_packet_descrambled_sent)/(monitor_now-last_updown_check);
		  	else
		  		packets_per_sec=((double)current->num_packet-num_scrambled)/(monitor_now-last_updown_check);
  			#else
				packets_per_sec=((double)current->num_packet-num_scrambled)/(monitor_now-last_updown_check);
  	  		#endif
        else
          packets_per_sec=0;
        if( params->stats_infos->debug_updown)
        {
          log_message( log_module,  MSG_FLOOD,
                      "Channel \"%s\" streamed_channel %f packets/s\n",
                      current->name,packets_per_sec);
        }
        if ((packets_per_sec >= params->stats_infos->up_threshold) && (!current->streamed_channel))
        {
          log_message( log_module,  MSG_INFO,
                      "Channel \"%s\" back.Card %d\n",
                      current->name, params->tuneparams->card);
          current->streamed_channel = 1;  // update
          if(params->sap_vars->sap == OPTION_ON)
            sap_update(&params->chan_and_pids->channels[curr_channel], params->sap_vars, curr_channel, *params->multicast_vars); //Channel status changed, we update the sap announces
        }
        else if ((current->streamed_channel) && (packets_per_sec < params->stats_infos->down_threshold))
        {
          log_message( log_module,  MSG_INFO,
                      "Channel \"%s\" down.Card %d\n",
                      current->name, params->tuneparams->card);
          current->streamed_channel = 0;  // update
          if(params->sap_vars->sap == OPTION_ON)
            sap_update(&params->chan_and_pids->channels[curr_channel], params->sap_vars, curr_channel, *params->multicast_vars); //Channel status changed, we update the sap announces
        }
      }
    }
    /* reinit */
    pthread_mutex_lock(&chan_and_pids.lock);
    for (curr_channel = 0; curr_channel < params->chan_and_pids->number_of_channels; curr_channel++)
    {
      params->chan_and_pids->channels[curr_channel].num_packet = 0;
      params->chan_and_pids->channels[curr_channel].num_scrambled_packets = 0;
	  #ifdef ENABLE_SCAM_SUPPORT
	  if (params->chan_and_pids->channels[curr_channel].scam_support && scam_vars->scam_support)
	  	params->chan_and_pids->channels[curr_channel].num_packet_descrambled_sent = 0;
  	  #endif
    }
    pthread_mutex_unlock(&chan_and_pids.lock);
    last_updown_check=monitor_now;





    /*******************************************/
    /* we count active channels                */
    /*******************************************/
    int count_of_active_channels=0;
    for (curr_channel = 0; curr_channel < params->chan_and_pids->number_of_channels; curr_channel++)
      if (params->chan_and_pids->channels[curr_channel].streamed_channel)
        count_of_active_channels++;

    /*Time no diff is the time when we got 0 active channels*/
    /*if we have active channels, we reinit this counter*/
    if(count_of_active_channels)
      time_no_diff=0;
    /*If we don't have active channels and this is the first time, we store the time*/
    else if(!time_no_diff)
      time_no_diff=(long)monitor_now;



    /*******************************************/
    /* If we don't stream data for             */
    /* a too long time, we exit                */
    /*******************************************/
    if((timeout_no_diff)&& (time_no_diff&&((monitor_now-time_no_diff)>timeout_no_diff)))
    {
      log_message( log_module,  MSG_ERROR,
                  "No data from card %d in %ds, exiting.\n",
                  params->tuneparams->card, timeout_no_diff);
      set_interrupted(ERROR_NO_DIFF<<8); //the <<8 is to make difference beetween signals and errors
    }


#ifdef ENABLE_SCAM_SUPPORT
	if (scam_vars->scam_support) {
		/*******************************************/
		/* we check num of packets in ring buffer                */
		/*******************************************/
		for (curr_channel = 0; curr_channel < params->chan_and_pids->number_of_channels; curr_channel++) {
		  mumudvb_channel_t *channel = &params->chan_and_pids->channels[curr_channel];
		  if (channel->scam_support) {
			  unsigned int ring_buffer_num_packets = 0;
			  unsigned int to_descramble = 0;
			  unsigned int to_send = 0;

			  if (channel->ring_buf) {
				pthread_mutex_lock(&channel->ring_buf->lock);
				to_descramble = channel->ring_buf->to_descramble;
				to_send = channel->ring_buf->to_send;
				ring_buffer_num_packets = to_descramble + to_send;
				pthread_mutex_unlock(&channel->ring_buf->lock);
			  }
			  if (ring_buffer_num_packets>=channel->ring_buffer_size)
				log_message( log_module,  MSG_ERROR, "%s: ring buffer overflow, packets in ring buffer %u, ring buffer size %llu\n",channel->name, ring_buffer_num_packets, channel->ring_buffer_size);
			  else
				log_message( log_module,  MSG_DEBUG, "%s: packets in ring buffer %u, ring buffer size %llu, to descramble %u, to send %u\n",channel->name, ring_buffer_num_packets, channel->ring_buffer_size, to_descramble, to_send);
		  }
		}
	}

#endif



    /*******************************************/
    /* generation of the file which says       */
    /* the streamed channels                   */
    /*******************************************/
    if (write_streamed_channels)
      gen_file_streamed_channels(params->filename_channels_streamed, params->filename_channels_not_streamed, params->chan_and_pids->number_of_channels, params->chan_and_pids->channels);


    }
    pthread_mutex_unlock(&params->chan_and_pids->lock);

    for(i=0;i<params->wait_time && !params->threadshutdown;i++)
      usleep(100000);
  }

  log_message(log_module,MSG_DEBUG, "Monitor thread stopping, it lasted %f seconds\n", monitor_now);
  return 0;

}










<|MERGE_RESOLUTION|>--- conflicted
+++ resolved
@@ -261,11 +261,7 @@
 static void SignalHandler (int signum);//below
 int read_multicast_configuration(multicast_parameters_t *, mumudvb_channel_t *, int, int *, char *); //in multicast.c
 void *monitor_func(void* arg);
-<<<<<<< HEAD
-int mumudvb_close(monitor_parameters_t* monitor_thread_params, unicast_parameters_t* unicast_vars, int* strengththreadshutdown, void *cam_vars_v, void *scam_vars_v, char* filename_channels_not_streamed,char *filename_channels_streamed, char *filename_pid, card_buffer_t *card_buffer, int Interrupted);
-=======
 int mumudvb_close(monitor_parameters_t* monitor_thread_params, unicast_parameters_t* unicast_vars, volatile int* strengththreadshutdown, void *cam_vars_v, void *scam_vars_v, char* filename_channels_not_streamed,char *filename_channels_streamed, char *filename_pid, int Interrupted);
->>>>>>> f3c078de
 
 
 
@@ -2026,11 +2022,7 @@
                  "We have got %d overflow errors\n",card_buffer.overflow_number );
 mumudvb_close_goto:
   //If the thread is not started, we don't send the unexisting address of monitor_thread_params
-<<<<<<< HEAD
-  return mumudvb_close(monitorthread == 0 ? NULL:&monitor_thread_params , &unicast_vars, &tuneparams.strengththreadshutdown, cam_vars_ptr, scam_vars_ptr, filename_channels_not_streamed, filename_channels_streamed, filename_pid, &card_buffer, Interrupted);
-=======
   return mumudvb_close(monitorthread == 0 ? NULL:&monitor_thread_params , &unicast_vars, &tuneparams.strengththreadshutdown, cam_vars_ptr, scam_vars_ptr, filename_channels_not_streamed, filename_channels_streamed, filename_pid, get_interrupted());
->>>>>>> f3c078de
 
 }
 
@@ -2038,18 +2030,11 @@
  *
  *
  */
-<<<<<<< HEAD
-int mumudvb_close(monitor_parameters_t *monitor_thread_params, unicast_parameters_t *unicast_vars, int *strengththreadshutdown, void *cam_vars_v, void *scam_vars_v, char *filename_channels_not_streamed, char *filename_channels_streamed, char *filename_pid, card_buffer_t *card_buffer, int Interrupted)
-=======
 int mumudvb_close(monitor_parameters_t *monitor_thread_params, unicast_parameters_t *unicast_vars, volatile int *strengththreadshutdown, void *cam_vars_v, void *scam_vars_v, char *filename_channels_not_streamed, char *filename_channels_streamed, char *filename_pid, int Interrupted)
->>>>>>> f3c078de
 {
 
   int curr_channel;
   int iRet;
-
-  if(!card_buffer->threaded_read)
-    free(card_buffer->reading_buffer);
 
   #ifndef ENABLE_CAM_SUPPORT
    (void) cam_vars_v; //to make compiler happy
@@ -2165,8 +2150,8 @@
                    cam_vars->filename_cam_info, strerror (errno));
     }
     mumu_free_string(&cam_vars->cam_menulist_str);
-  }
-  mumu_free_string(&cam_vars->cam_menu_string);
+    mumu_free_string(&cam_vars->cam_menu_string);
+  }
 #endif
 #ifdef ENABLE_SCAM_SUPPORT
   if(scam_vars->scam_support)
