--- conflicted
+++ resolved
@@ -278,20 +278,15 @@
 	memset (channel->ring_buf->time_send, 0, channel->ring_buffer_size * sizeof(uint64_t));//we clear it
 	memset (channel->ring_buf->time_decsa, 0, channel->ring_buffer_size * sizeof(uint64_t));//we clear it
 
-<<<<<<< HEAD
-=======
 	pthread_mutex_init(&channel->ring_buf->lock, NULL);
 	scam_send_start(channel);
->>>>>>> f3c078de
 	scam_decsa_start(channel);
-	scam_send_start(channel);
-
 	return 0;
 }
 
 void scam_channel_stop(mumudvb_channel_t *channel)
 {
-	uint64_t i;	
+	uint64_t i;
 	scam_send_stop(channel);
 	scam_decsa_stop(channel);
     for ( i = 0; i< channel->ring_buffer_size; i++)
