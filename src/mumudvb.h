/* 
 * mumudvb - UDP-ize a DVB transport stream.
 * Based on dvbstream by (C) Dave Chapman <dave@dchapman.com> 2001, 2002.
 * 
 * (C) 2004-2009 Brice DUBOST
 * 
 * The latest version can be found at http://mumudvb.braice.net
 * 
 * Copyright notice:
 * 
 * This program is free software; you can redistribute it and/or modify
 * it under the terms of the GNU General Public License as published by
 * the Free Software Foundation; either version 2 of the License, or
 * (at your option) any later version.
 * 
 * This program is distributed in the hope that it will be useful,
 * but WITHOUT ANY WARRANTY; without even the implied warranty of
 * MERCHANTABILITY or FITNESS FOR A PARTICULAR PURPOSE.  See the
 * GNU General Public License for more details.
 * 
 * You should have received a copy of the GNU General Public License
 * along with this program; if not, write to the Free Software
 * Foundation, Inc., 675 Mass Ave, Cambridge, MA 02139, USA.
 *     
 */

/**@file
 * @brief Global parameters and structures
 */


#ifndef _MUMUDVB_H
#define _MUMUDVB_H

#define VERSION "1.5.5b"

<<<<<<< HEAD
#include "udp.h"  //for the sockaddr
=======
#include "network.h"  //for the sockaddr
>>>>>>> ed57f027

/**the number of pids by channel*/
#define MAX_PIDS_PAR_CHAINE     18

/**the maximum channel number*/
#define MAX_CHANNELS		128

/**Size of an MPEG2-TS packet*/
#define TS_PACKET_SIZE 188

/** How often (in seconds) to update the "now" variable*/
#define ALARM_TIME 2
#define ALARM_TIME_TIMEOUT 60
#define ALARM_TIME_TIMEOUT_NO_DIFF 600


/** seven dvb paquets in one UDP*/
#define MAX_UDP_SIZE (TS_PACKET_SIZE*7)

/**the max mandatory pid number*/
#define MAX_MANDATORY_PID_NUMBER   32
/**config line length*/
#define CONF_LINELEN 	        512
/**@todo : check if it is really useful*/
#define ALARM_COUNT_LIMIT	1024
#define MAX_NAME_LEN		256

//Maximum number of polling tries (excepted EINTR)
#define MAX_POLL_TRIES		5

//The path for the auto generated config file
#define GEN_CONF_PATH "/var/run/mumudvb/mumudvb_generated_conf"

//The path for the list of streamed channels
#define STREAMED_LIST_PATH "/var/run/mumudvb/chaines_diffusees_carte%d"
//The path for the list of *not* streamed channels
#define NOT_STREAMED_LIST_PATH "/var/run/mumudvb/chaines_non_diffusees_carte%d"
//The path for the cam_info
#define CAM_INFO_LIST_PATH "/var/run/mumudvb/caminfo_carte%d"


//errors
enum
  {
    MSG_ERROR=-2,
    MSG_WARN,
    MSG_INFO,
    MSG_DETAIL,
    MSG_DEBUG
  };


/**@brief file descriptors*/
typedef struct {
  /** the dvb dvr*/
  int fd_dvr;
  /** the dvb frontend*/
  int fd_frontend;
  /** demuxer file descriptors */
  int fd_demuxer[8192];
  /** poll file descriptors */
  struct pollfd *pfds;	//  DVR device + unicast http clients
  int pfdsnum;
}fds_t;

struct unicast_client_t;

/**@brief Structure for storing channels
 *
 * @todo : uses streamed_channel values to compute the used bandwith
 */
typedef struct{
  /**tell if this channel is actually streamed*/
  int streamed_channel;
  /**tell if this channel is actually streamed (precedent test, to see if it's changed)*/
  int streamed_channel_old;

<<<<<<< HEAD
  /**Tell if at least one of the PID related to the chanel is scrambled*/
  int scrambled_channel;
  /** Old state to manage state change display*/
  int scrambled_channel_old;

=======
>>>>>>> ed57f027
  /**the channel name*/
  char name[MAX_NAME_LEN];

  /**the channel pids*/
  int pids[MAX_PIDS_PAR_CHAINE];
  /**number of channel pids*/
  int num_pids;
<<<<<<< HEAD

  /**pmt pid number for cam support*/
  int cam_pmt_pid;/**@todo : move it to pmt_pid and add a field need_descramble*/

  /**the buffer wich will be sent once it's full*/
  unsigned char buf[MAX_UDP_SIZE];
=======
  /**pmt pid number for cam support*/
  int cam_pmt_pid;

  /**the buffer wich will be sent once it's full*/
  unsigned char buf[MAX_UDP_SIZE]; 
>>>>>>> ed57f027
  /**number of bytes actually in the buffer*/
  int nb_bytes;

  /**is the channel autoconfigurated ?*/
  int autoconfigurated;

  /**The multicast ip address*/
  char ipOut[20];
<<<<<<< HEAD
  /**The multicast group*/
  int portOut;
  /**The output socket address*/
  struct sockaddr_in sOut;
  /**The output socket file descriptor*/
=======
  /**The multicast port*/
  int portOut;
  /**The multicast output socket*/
  struct sockaddr_in sOut;
  /**The multicast output socket*/
>>>>>>> ed57f027
  int socketOut;
  /**The playlist sap group*/
  char sap_group[20];

  /**Unicast clients*/
  struct unicast_client_t *clients;

  /**The sap playlist group*/
  char sap_group[20];


}mumudvb_channel_t;


//logging
void log_message( int , const char *, ... );
void gen_file_streamed_channels (char *nom_fich_chaines_diff, char *nom_fich_chaines_non_diff, int nb_flux, mumudvb_channel_t *channels);
void log_streamed_channels(int number_of_channels, mumudvb_channel_t *channels);

void gen_config_file_header(char *orig_conf_filename, char *saving_filename);
void gen_config_file(int number_of_channels, mumudvb_channel_t *channels, char *saving_filename);


#endif<|MERGE_RESOLUTION|>--- conflicted
+++ resolved
@@ -34,11 +34,7 @@
 
 #define VERSION "1.5.5b"
 
-<<<<<<< HEAD
-#include "udp.h"  //for the sockaddr
-=======
 #include "network.h"  //for the sockaddr
->>>>>>> ed57f027
 
 /**the number of pids by channel*/
 #define MAX_PIDS_PAR_CHAINE     18
@@ -116,14 +112,11 @@
   /**tell if this channel is actually streamed (precedent test, to see if it's changed)*/
   int streamed_channel_old;
 
-<<<<<<< HEAD
   /**Tell if at least one of the PID related to the chanel is scrambled*/
   int scrambled_channel;
   /** Old state to manage state change display*/
   int scrambled_channel_old;
 
-=======
->>>>>>> ed57f027
   /**the channel name*/
   char name[MAX_NAME_LEN];
 
@@ -131,20 +124,12 @@
   int pids[MAX_PIDS_PAR_CHAINE];
   /**number of channel pids*/
   int num_pids;
-<<<<<<< HEAD
 
   /**pmt pid number for cam support*/
   int cam_pmt_pid;/**@todo : move it to pmt_pid and add a field need_descramble*/
 
   /**the buffer wich will be sent once it's full*/
   unsigned char buf[MAX_UDP_SIZE];
-=======
-  /**pmt pid number for cam support*/
-  int cam_pmt_pid;
-
-  /**the buffer wich will be sent once it's full*/
-  unsigned char buf[MAX_UDP_SIZE]; 
->>>>>>> ed57f027
   /**number of bytes actually in the buffer*/
   int nb_bytes;
 
@@ -153,22 +138,12 @@
 
   /**The multicast ip address*/
   char ipOut[20];
-<<<<<<< HEAD
-  /**The multicast group*/
-  int portOut;
-  /**The output socket address*/
-  struct sockaddr_in sOut;
-  /**The output socket file descriptor*/
-=======
   /**The multicast port*/
   int portOut;
   /**The multicast output socket*/
   struct sockaddr_in sOut;
   /**The multicast output socket*/
->>>>>>> ed57f027
   int socketOut;
-  /**The playlist sap group*/
-  char sap_group[20];
 
   /**Unicast clients*/
   struct unicast_client_t *clients;
